python main.py --weights onnx/yolo11m_2_5d_epoch_005.onnx --lut-path pointcloud/cloud_rgb_npz --web-enable --viewer3d


python main.py --weights onnx/yolo11m_2_5d_real_coshow_v4.onnx --camera-config camera_config.json --web-enable --udp-enable --no-invert-bev-y --mesh-scale 4 --no-gui --udp-host "192.168.0.165" 

python server.py \
  --udp-port 50050 --no-invert-bev-y\
<<<<<<< HEAD
  --tx-host 192.168.0.200 --tx-port 60100 \
  --carla-host 127.0.0.1 --carla-port 60200 --mesh-scale 4 --overlay-base-url http://0.0.0.0:10000 --flip-marker-y
=======
  --tx-host 192.168.0.19 --tx-port 60200 \
  --carla-host 127.0.0.1 --carla-port 60200 --mesh-scale 4
>>>>>>> 692732e3
<|MERGE_RESOLUTION|>--- conflicted
+++ resolved
@@ -5,10 +5,5 @@
 
 python server.py \
   --udp-port 50050 --no-invert-bev-y\
-<<<<<<< HEAD
   --tx-host 192.168.0.200 --tx-port 60100 \
-  --carla-host 127.0.0.1 --carla-port 60200 --mesh-scale 4 --overlay-base-url http://0.0.0.0:10000 --flip-marker-y
-=======
-  --tx-host 192.168.0.19 --tx-port 60200 \
-  --carla-host 127.0.0.1 --carla-port 60200 --mesh-scale 4
->>>>>>> 692732e3
+  --carla-host 127.0.0.1 --carla-port 60200 --mesh-scale 4 --overlay-base-url http://0.0.0.0:10000 --flip-marker-y