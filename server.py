--- conflicted
+++ resolved
@@ -554,17 +554,10 @@
                     -det["cy"],
                     (self.tracker_fixed_length if self.tracker_fixed_length is not None else det["length"]),
                     (self.tracker_fixed_width if self.tracker_fixed_width is not None else det["width"]),
-<<<<<<< HEAD
                     det["yaw"],
                 ])
                 det_colors.append(normalize_color_label(det.get("color")))
             dets_for_tracker = np.array(det_rows, dtype=float) if det_rows else np.zeros((0,6), dtype=float)
-=======
-                    det["yaw"] + 180,
-                ] for det in fused],
-                dtype=float
-            ) if fused else np.zeros((0,6), dtype=float)
->>>>>>> 85dda8c8
             t2 = time.perf_counter()
             tracks = self.tracker.update(dets_for_tracker, det_colors)  # shape: [N, 8] = [track_id, class, x, y, l, w, yaw]
             timings["track"] = (time.perf_counter() - t2) * 1000.0
