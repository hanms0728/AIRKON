import * as THREE from "./libs/three.module.js";
import { OrbitControls } from "./libs/OrbitControls.js";
import { PLYLoader } from "./libs/PLYLoader.js";
import { GLTFLoader } from "./libs/GLTFLoader.js";

const mode = window.VIEW_MODE || "playback";
const isLive = mode === "live";
const isPlayback = mode === "playback";
const isFusion = mode.startsWith("fusion");
const fusionSource = isFusion ? mode.replace("fusion_", "") : null;

const viewerEl = document.getElementById("viewer");
const detectionListEl = document.getElementById("detection-list");
const frameIndicatorEl = document.getElementById("frame-indicator");
const frameSliderEl = document.getElementById("frame-slider");
const playBtn = document.getElementById("play-btn");
const prevBtn = document.getElementById("prev-btn");
const nextBtn = document.getElementById("next-btn");
const cameraSelectEl = document.getElementById("camera-select");
const statusEl = document.getElementById("status");
const overlayImgEl = document.getElementById("overlay-img");
const overlayPlaceholderEl = document.getElementById("overlay-placeholder");

const state = {
    mode,
    fusionSource,
    config: null,
    totalFrames: 0,
    frameIndex: 0,
    playing: false,
    timer: null,
    baseVehicle: null,
    vehicleTemplates: [],
    instancedMeshes: [],
    vehicleCapacity: 0,
    showDebugMarker: false,
    frameRequestId: 0,
    vehicleCorrection: null,
    site: null,
    cameras: [],
    cameraId: null,
    pollingHandle: null,
    overlayToken: 0,
    overlayUrl: null,
    overlayPollingHandle: null,
    visibleMeshes: new Map(),
    globalCloud: null,
    cameraMarkers: [],
    markerLookup: new Map(),
    markerObjects: [],
    markerGroup: null,
    markerModel: null,
    markerModelPromise: null,
    globalHeightLookup: null,
    activeMarkerKey: null,
    localClouds: new Map(),
    localLoadToken: 0,
    globalColorLookup: null,
    viewLockBackup: null,
    viewLockAnimation: null,
    liveCameraSwitchToken: 0,
    layoutMode: "global",
    followTarget: null,
    followPanBackup: null,
    initialViewApplied: false,
};

setLayoutMode("global");

function setLayoutMode(mode) {
    if (!(isLive || isFusion)) {
        return;
    }
    const body = document.body;
    if (!body) {
        return;
    }
    const nextMode = mode === "local" ? "local" : "global";
    if (state.layoutMode === nextMode) {
        return;
    }
    state.layoutMode = nextMode;
    const isLocal = nextMode === "local";
    body.classList.toggle("local-mode", isLocal);
    body.classList.toggle("global-mode", !isLocal);
    handleResize();
}

// const COLOR_PALETTE = {
//     red: "#ff4d4f",
//     pink: "#ff85c0",
//     green: "#73d13d",
//     white: "#f0f0f0",
//     yellow: "#fadb14",
//     purple: "#9254de",
// };

const fusionEndpointMap = {
    raw: "/api/raw",
    fused: "/api/fused",
    tracks: "/api/tracks",
};

const defaultLocalColor = new THREE.Color(0xf7b801);
const defaultLocalColorArray = [defaultLocalColor.r, defaultLocalColor.g, defaultLocalColor.b];
const markerModelUrl = "/static/assets/street_lamp_hanging.glb";
const markerTargetHeight = 3.2;          // 가로등 높이 목표 (GLB 스케일링용)
const markerActiveScaleMult = 1.06;      // 선택 시 약간만 확대
const markerDefaultScale = 3;          // 기본 가로등 스케일 (전체 그룹)
const markerLabelBaseScale = 0.75;       // 라벨 기본 크기
const markerLabelActiveScale = 0.9;      // 라벨 활성 크기
const markerLabelOffset = 2.0;           // 라벨을 올려놓을 기본 높이(마커 z 기준)
const markerLabelBaseColor = "#ff9f1c";
const markerLabelHighlightColor = "#2ec4b6";
const markerBulbOffsetLocal = { x: 0.85, y: 0.0 }; // streetLightMaker 기준 전구 중심 오프셋(+X 방향이 전면)
const markerBackOffset = 5.0;               // 로컬 시점에서 가로등을 뒤로 살짝 빼는 거리

const scene = new THREE.Scene();
scene.background = new THREE.Color(0x0b0b0b);

const camera = new THREE.PerspectiveCamera(60, 1, 0.1, 1000);
camera.up.set(0, 0, 1);
camera.position.set(0, -20, 12);

const renderer = new THREE.WebGLRenderer({ antialias: true, alpha: false });
renderer.setPixelRatio(window.devicePixelRatio);
renderer.setSize(viewerEl.clientWidth, viewerEl.clientHeight);
renderer.outputEncoding = THREE.sRGBEncoding;
renderer.toneMapping = THREE.ACESFilmicToneMapping;
renderer.toneMappingExposure = 1.9;
viewerEl.appendChild(renderer.domElement);

const raycaster = new THREE.Raycaster();
const pointer = new THREE.Vector2();
const markerPointerState = { isDown: false, x: 0, y: 0 };

const controls = new OrbitControls(camera, renderer.domElement);
controls.enableDamping = true;
controls.dampingFactor = 0.08;
controls.screenSpacePanning = true;
controls.target.set(0, 0, 0);

const ambient = new THREE.AmbientLight(0xffffff, 0.85);
scene.add(ambient);

const dirLight = new THREE.DirectionalLight(0xffffff, 1.4);
dirLight.position.set(15, -20, 25);
dirLight.castShadow = false;
scene.add(dirLight);

const hemiLight = new THREE.HemisphereLight(0xeef7ff, 0x252525, 1.0);
scene.add(hemiLight);

const grid = new THREE.GridHelper(100, 50, 0x333333, 0x222222);
grid.rotation.x = Math.PI / 2; // Align grid with XY plane (Z up)

const axes = new THREE.AxesHelper(2);

const vehicleRoot = new THREE.Group();
scene.add(vehicleRoot);
const tmpMatrix = new THREE.Matrix4();
const tmpMatrix2 = new THREE.Matrix4();
const tmpPosition = new THREE.Vector3();
const tmpQuaternion = new THREE.Quaternion();
const tmpScale = new THREE.Vector3();
const tmpEuler = new THREE.Euler(0, 0, 0, "ZYX");
const tmpViewPos = new THREE.Vector3();
const tmpViewTarget = new THREE.Vector3();
const tmpColor = new THREE.Color();
const paletteColor = new THREE.Color();
const gradientLowColor = new THREE.Color(0x55607b);
const gradientHighColor = new THREE.Color(0xffffff);
const gradientMixColor = new THREE.Color();
const defaultVehicleColor = new THREE.Color(0xffffff);
const debugMarker = new THREE.Mesh(
    new THREE.SphereGeometry(0.4, 12, 12),
    new THREE.MeshBasicMaterial({ color: 0xff5555 })
);
debugMarker.visible = false;
scene.add(debugMarker);
scene.add(grid);
scene.add(axes);
const markerGroup = new THREE.Group();
scene.add(markerGroup);
state.markerGroup = markerGroup;

setupMarkerPointerHandlers();
window.addEventListener("keydown", handleGlobalKeydown);
window.addEventListener("touchend", handleGlobalTouchEnd, { passive: true });

let lastTouchEndTs = 0;

window.addEventListener("resize", handleResize);
handleResize();
animate();

async function init() {
    if (isFusion) {
        await initFusionMode();
    } else if (isLive) {
        await initLiveMode();
    } else {
        await initPlaybackMode();
    }
}

async function initPlaybackMode() {
    try {
        state.config = await fetchJson("/api/config");
        state.showDebugMarker = Boolean(state.config?.showDebugMarker);
        const showSceneAxes = Boolean(state.config?.showSceneAxes);
        grid.visible = showSceneAxes;
        axes.visible = showSceneAxes;
    } catch (err) {
        console.error(err);
        alert("Failed to load configuration. Check if the backend server is running.");
        return;
    }
    try {
        state.site = await fetchJson("/api/site");
    } catch (err) {
        console.warn("Site info not available", err);
    }

    state.totalFrames = state.config.totalFrames ?? 0;
    if (frameSliderEl) {
        frameSliderEl.max = Math.max(state.totalFrames - 1, 0);
        frameSliderEl.disabled = state.totalFrames === 0;
    }
    if (prevBtn) prevBtn.disabled = state.totalFrames === 0;
    if (nextBtn) nextBtn.disabled = state.totalFrames === 0;
    if (playBtn) playBtn.disabled = state.totalFrames === 0;
    updateFrameIndicator();

    await Promise.all([loadPointCloud(), loadVehiclePrototype()]);
    await setupCameraMarkers(state.site?.camera_positions || []);

    if (state.totalFrames > 0) {
        await goToFrame(0);
    }

    wireUi();
}

async function initFusionMode() {
    try {
        state.config = await fetchConfigWithFallback();
    } catch (err) {
        console.warn("Failed to load fusion config", err);
        state.config = {};
    }
    try {
        state.site = await fetchJson("/api/site");
    } catch (err) {
        console.warn("site info error", err);
    }
    state.cameras = deriveCamerasFromSite(state.site);
    await Promise.all([loadPointCloud(), loadVehiclePrototype()]);
    await setupCameraMarkers(state.site?.camera_positions || []);
    setupFusionCameraSelect();
    startFusionPolling();
}

async function initLiveMode() {
    try {
        state.site = await fetchJson("/api/site");
        state.config = state.site?.config || {};
        grid.visible = false;
        axes.visible = false;
    } catch (err) {
        console.error(err);
        alert("Failed to load site configuration. Check if the backend server is running.");
        return;
    }

    try {
        const cameraPayload = await fetchJson("/api/cameras");
        state.cameras = Array.isArray(cameraPayload) ? cameraPayload : [];
    } catch (err) {
        console.error(err);
        alert("Failed to load camera list. Edge bridge running?");
        return;
    }

    const hasCameras = state.cameras.length > 0;
    enterLiveGlobalView({
        placeholder: hasCameras ? "Click a camera marker to view" : "No camera available",
        status: hasCameras ? "Global view" : "No camera available",
    });

    await Promise.all([loadPointCloud(), loadVehiclePrototype()]);
    await setupCameraMarkers(state.site?.camera_positions || []);

    if (!state.cameraMarkers.length && hasCameras) {
        const firstId = Number(state.cameras[0].camera_id);
        if (Number.isFinite(firstId)) {
            await selectLiveCamera(firstId, { loadingMessage: `cam${firstId} loading... (no markers)` });
        }
    }
}

function animate() {
    requestAnimationFrame(animate);
    updateViewLockAnimation();
    updateFollowOffset();
    controls.update();
    renderer.render(scene, camera);
}

function handleResize() {
    const width = viewerEl.clientWidth || 1;
    const height = viewerEl.clientHeight || 1;
    camera.aspect = width / height;
    camera.updateProjectionMatrix();
    renderer.setSize(width, height);
}

async function loadPointCloud() {
    const loader = new PLYLoader();
    return new Promise((resolve, reject) => {
        loader.load(
            "/assets/global.ply",
            (geometry) => {
                const flipPlyY = Boolean(state.config?.flipPlyY);
                if (flipPlyY) {
                    geometry.scale(1, -1, 1);
                }

                geometry.computeBoundingBox();
                geometry.computeVertexNormals();

                const hasColor = Boolean(geometry.getAttribute("color"));
                const material = new THREE.PointsMaterial({
                    size: 0.05,
                    vertexColors: hasColor,
                    color: hasColor ? 0xffffff : 0x8f8f8f,
                });

                const points = new THREE.Points(geometry, material);
                points.name = "GlobalCloud";
                scene.add(points);
                state.globalCloud = points;
                buildGlobalColorLookup(geometry);
                buildGlobalHeightLookup(geometry);

                if (geometry.boundingBox) {
                    const center = new THREE.Vector3();
                    geometry.boundingBox.getCenter(center);
                    controls.target.copy(center);

                    const size = new THREE.Vector3();
                    geometry.boundingBox.getSize(size);
                    const maxDim = Math.max(size.x, size.y, size.z, 1.0);
                    const distance = maxDim * 1.6;
                camera.position.set(
                    center.x + distance,
                    center.y - distance,
                    center.z + distance * 0.6
                );
                applyInitialViewOverride();
            }
            resolve();
        },
            undefined,
            (error) => {
                console.error("Failed to load PLY:", error);
                reject(error);
            }
        );
    });
}

async function loadVehiclePrototype() {
    const loader = new GLTFLoader();
    return new Promise((resolve, reject) => {
        loader.load(
            "/assets/vehicle.glb",
            (gltf) => {
                const content = gltf.scene || (gltf.scenes && gltf.scenes[0]);
                if (!content) {
                    reject(new Error("Vehicle GLB has no scene"));
                    return;
                }
                

                content.updateMatrixWorld(true);
                const bbox = new THREE.Box3().setFromObject(content);
                const center = new THREE.Vector3();
                bbox.getCenter(center);
                const size = new THREE.Vector3();
                bbox.getSize(size);
                const maxDim = Math.max(size.x, size.y, size.z, 1e-6);

                const unitGroup = new THREE.Group();
                unitGroup.name = "VehiclePrototype";
                unitGroup.add(content);
                content.position.sub(center);

                const normalizeVehicle =
                    state.config?.normalizeVehicle !== undefined
                        ? Boolean(state.config.normalizeVehicle)
                        : true;
                if (normalizeVehicle && maxDim > 0) {
                    unitGroup.scale.setScalar(1 / maxDim);
                }

                const vehicleYAxisUp =
                    state.config?.vehicleYAxisUp !== undefined
                        ? Boolean(state.config.vehicleYAxisUp)
                        : true;
                if (vehicleYAxisUp) {
                    unitGroup.rotation.x = Math.PI / 2; // convert Y-up to Z-up
                }

                unitGroup.traverse((obj) => {
                    if (obj.isMesh) {
                        obj.castShadow = false;
                        obj.receiveShadow = false;
                    }
                    obj.matrixAutoUpdate = true;
                    obj.updateMatrix();
                });

                unitGroup.updateMatrixWorld(true);
                unitGroup.updateMatrixWorld(true);

                state.baseVehicle = unitGroup;
                state.vehicleCorrection = unitGroup.matrixWorld.clone();
                state.vehicleTemplates = [];
                unitGroup.traverse((obj) => {
                    if (obj.isMesh) {
                        const srcMaterial = Array.isArray(obj.material)
                            ? (obj.material[0] || {})
                            : (obj.material || {});
                        const templateMaterial = new THREE.MeshBasicMaterial({
                            color: 0xffffff,
                            transparent: Boolean(srcMaterial.transparent),
                            opacity: srcMaterial.opacity !== undefined ? srcMaterial.opacity : 1.0,
                            side: srcMaterial.side ?? THREE.FrontSide,
                            depthWrite: srcMaterial.depthWrite !== undefined ? srcMaterial.depthWrite : true,
                            depthTest: srcMaterial.depthTest !== undefined ? srcMaterial.depthTest : true,
                        });
                        if (srcMaterial.map) templateMaterial.map = srcMaterial.map;
                        const positions = obj.geometry.getAttribute("position");
                        const vertexCount = positions.count;
                        const colorAttr = new Float32Array(vertexCount * 3);
                        obj.geometry.computeBoundingBox();
                        const bbox = obj.geometry.boundingBox;
                        const minZ = bbox ? bbox.min.z : -0.5;
                        const maxZ = bbox ? bbox.max.z : 0.5;
                        const heightRange = Math.max(maxZ - minZ, 1e-6);
                        const stride = positions.itemSize || 3;
                        const posArray = positions.array;
                        for (let i = 0; i < vertexCount; i += 1) {
                            const base = i * stride;
                            const zVal = posArray[base + 2] ?? 0;
                            const tRaw = (zVal - minZ) / heightRange;
                            const t = Math.min(Math.max(tRaw, 0), 1);
                            const smooth = Math.pow(t, 0.7);
                            gradientMixColor.copy(gradientLowColor).lerp(gradientHighColor, smooth);
                            colorAttr[i * 3 + 0] = gradientMixColor.r;
                            colorAttr[i * 3 + 1] = gradientMixColor.g;
                            colorAttr[i * 3 + 2] = gradientMixColor.b;
                        }
                        obj.geometry.setAttribute("color", new THREE.BufferAttribute(colorAttr, 3));
                        templateMaterial.vertexColors = true;
                        templateMaterial.needsUpdate = true;
                        const baseColor = defaultVehicleColor.clone();
                        state.vehicleTemplates.push({
                            geometry: obj.geometry.clone(),
                            material: templateMaterial,
                            localMatrix: obj.matrix.clone(),
                            baseColor,
                        });
                    }
                });
                state.vehicleCapacity = 0;
                state.instancedMeshes = [];
                resolve();
            },
            undefined,
            (error) => {
                console.error("Failed to load vehicle GLB:", error);
                reject(error);
            }
        );
    });
}

function wireUi() {
    playBtn.addEventListener("click", () => {
        setPlaying(!state.playing);
    });

    prevBtn.addEventListener("click", () => {
        if (state.totalFrames === 0) {
            return;
        }
        setPlaying(false);
        const prev = (state.frameIndex - 1 + state.totalFrames) % state.totalFrames;
        goToFrame(prev);
    });

    nextBtn.addEventListener("click", () => {
        if (state.totalFrames === 0) {
            return;
        }
        setPlaying(false);
        const next = (state.frameIndex + 1) % state.totalFrames;
        goToFrame(next);
    });

    frameSliderEl.addEventListener("input", (evt) => {
        if (state.totalFrames === 0) {
            return;
        }
        const target = Number(evt.target.value);
        setPlaying(false);
        goToFrame(target);
    });
}

function setPlaying(shouldPlay) {
    if (state.totalFrames <= 1) {
        shouldPlay = false;
    }

    if (state.playing === shouldPlay) {
        return;
    }

    state.playing = shouldPlay;
    playBtn.textContent = shouldPlay ? "Pause" : "Play";

    if (state.timer) {
        clearInterval(state.timer);
        state.timer = null;
    }

    if (shouldPlay) {
        const fps = Math.max(1, Number(state.config?.fps) || 10);
        const interval = 1000 / fps;
        state.timer = setInterval(() => {
            if (state.totalFrames === 0) {
                return;
            }
            const next = (state.frameIndex + 1) % state.totalFrames;
            goToFrame(next, { preservePlayback: true });
        }, interval);
    }
}

async function goToFrame(index, options = { preservePlayback: false }) {
    if (state.totalFrames === 0) {
        state.frameIndex = 0;
        updateFrameIndicator();
        updateSlider();
        renderDetections([]);
        return;
    }

    const clamped = Math.max(0, Math.min(index, Math.max(state.totalFrames - 1, 0)));
    state.frameRequestId += 1;
    const requestId = state.frameRequestId;

    if (!options.preservePlayback) {
        setPlaying(false);
    }

    try {
        const frameData = await fetchJson(`/api/frames/${clamped}`);
        if (requestId !== state.frameRequestId) {
            return;
        }
        state.frameIndex = clamped;
        updateFrameIndicator();
        updateSlider();
        renderDetections(frameData.detections ?? []);
    } catch (err) {
        console.error("Failed to load frame:", err);
    }
}

function updateFrameIndicator() {
    const total = Math.max(state.totalFrames, 0);
    const current = total > 0 ? state.frameIndex + 1 : 0;
    frameIndicatorEl.textContent = `Frame ${current} / ${total}`;
}

function updateSlider() {
    if (!frameSliderEl.disabled && state.totalFrames > 0) {
        frameSliderEl.value = state.frameIndex;
    }
}

function disposeInstancedMeshes() {
    if (!state.instancedMeshes) {
        return;
    }
    state.instancedMeshes.forEach((mesh) => {
        vehicleRoot.remove(mesh);
        if (mesh.geometry) {
            mesh.geometry.dispose();
        }
        if (mesh.material) {
            if (Array.isArray(mesh.material)) {
                mesh.material.forEach((mat) => {
                    if (mat && typeof mat.dispose === "function") {
                        mat.dispose();
                    }
                });
            } else if (typeof mesh.material.dispose === "function") {
                mesh.material.dispose();
            }
        }
    });
    state.instancedMeshes = [];
    state.vehicleCapacity = 0;
}

function rebuildInstancedMeshes(capacity) {
    disposeInstancedMeshes();
    state.vehicleCapacity = capacity;
    if (!state.vehicleTemplates || state.vehicleTemplates.length === 0 || capacity <= 0) {
        return;
    }

    state.instancedMeshes = state.vehicleTemplates.map((tpl) => {
        const geometry = tpl.geometry.clone();
        const material = tpl.material && tpl.material.clone ? tpl.material.clone() : tpl.material;
        if (material) {
            material.vertexColors = true;
            material.needsUpdate = true;
        }
        const inst = new THREE.InstancedMesh(geometry, material, capacity);
        inst.instanceMatrix.setUsage(THREE.DynamicDrawUsage);
        inst.count = 0;
        inst.frustumCulled = false;
        inst.matrixAutoUpdate = false;
        const colorArray = new Float32Array(capacity * 3);
        for (let i = 0; i < capacity; i += 1) {
            colorArray[i * 3 + 0] = 1.0;
            colorArray[i * 3 + 1] = 1.0;
            colorArray[i * 3 + 2] = 1.0;
        }
        inst.instanceColor = new THREE.InstancedBufferAttribute(colorArray, 3);
        vehicleRoot.add(inst);
        return inst;
    });
}

function ensureInstancedCapacity(requiredCount) {
    if (!state.vehicleTemplates || state.vehicleTemplates.length === 0) {
        return;
    }
    if (requiredCount <= 0) {
        return;
    }

    const needed = Math.max(requiredCount, 1);
    if (state.vehicleCapacity >= needed) {
        return;
    }

    const newCapacity = Math.max(needed, state.vehicleCapacity > 0 ? state.vehicleCapacity * 2 : 1);
    rebuildInstancedMeshes(newCapacity);
}

function getDetectionColorInfo(det) {
    if (!det) {
        return null;
    }
    const label = typeof det.color === "string" ? det.color.trim() : "";
    let hex = typeof det.color_hex === "string"
        ? det.color_hex.trim()
        : (typeof det.colorHex === "string" ? det.colorHex.trim() : "");
    if (hex && !hex.startsWith("#")) {
        hex = `#${hex}`;
    }
    if (hex && !/^#([0-9a-fA-F]{6})$/.test(hex)) {
        hex = "";
    }
    if (!label && !hex) {
        return null;
    }
    return { label, hex };
}

function getDetectionColor(det) {
    const info = getDetectionColorInfo(det);
    if (!info || !info.hex) {
        return null;
    }
    try {
        tmpColor.set(info.hex);
        return tmpColor;
    } catch (err) {
        return null;
    }
}

function hashString(value) {
    if (value == null) {
        return 0;
    }
    const str = String(value);
    let hash = 0;
    for (let i = 0; i < str.length; i += 1) {
        hash = ((hash << 5) - hash + str.charCodeAt(i)) | 0;
    }
    return hash;
}

function getFallbackVehicleColor(det, idx) {
    const candidates = [
        det?.track_id,
        det?.id,
        det?.cam,
        det?.class_id,
        det?.camera_id,
    ];
    let seed = idx * 131;
    for (let i = 0; i < candidates.length; i += 1) {
        const val = candidates[i];
        if (Number.isFinite(val)) {
            seed = Number(val);
            break;
        }
        if (typeof val === "string" && val.length) {
            seed = hashString(val);
            break;
        }
    }
    const hue = ((seed % 360) + 360) % 360 / 360;
    paletteColor.setHSL(hue, 0.55, 0.55);
    return paletteColor;
}

function renderDetections(detections) {
    detections = filterDetectionsForLocalView(detections);
    const count = Array.isArray(detections) ? detections.length : 0;
    ensureInstancedCapacity(count);

    if (count === 0 || state.instancedMeshes.length === 0) {
        debugMarker.visible = false;
        state.instancedMeshes.forEach((inst) => {
            inst.count = 0;
        });
        vehicleRoot.visible = false;
    } else {
        state.instancedMeshes.forEach((inst) => {
            inst.count = count;
        });

        const correction = state.vehicleCorrection || tmpMatrix.identity();

        for (let i = 0; i < count; i += 1) {
            const det = detections[i];
            const transformArray = Array.isArray(det.transform) ? det.transform : null;
            const detColor = getDetectionColor(det);

            if (transformArray && transformArray.length === 16) {
                tmpMatrix.fromArray(transformArray);
            } else {
                const scaleArray = Array.isArray(det.scale) && det.scale.length === 3
                    ? det.scale
                    : [det.length ?? 1, det.width ?? 1, det.height ?? 1];
                const center = Array.isArray(det.center) && det.center.length === 3
                    ? det.center
                    : [0, 0, 0];
                const rollRad = THREE.MathUtils.degToRad(det.roll_deg || 0);
                const pitchRad = THREE.MathUtils.degToRad(det.pitch_deg || 0);
                const yawRad = THREE.MathUtils.degToRad(det.yaw_deg || 0);
                tmpEuler.set(rollRad, pitchRad, yawRad, "ZYX");
                tmpQuaternion.setFromEuler(tmpEuler);
                tmpPosition.set(center[0], center[1], center[2]);
                tmpScale.set(scaleArray[0], scaleArray[1], scaleArray[2]);
                tmpMatrix.compose(tmpPosition, tmpQuaternion, tmpScale);
                if (state.showDebugMarker && i === 0) {
                    console.log("det0 fallback", det.center, tmpPosition.toArray());
                }
            }

            if (state.vehicleTemplates.length > 0) {
                for (let m = 0; m < state.vehicleTemplates.length; m += 1) {
                    const tpl = state.vehicleTemplates[m];
                    const inst = state.instancedMeshes[m];
                    tmpMatrix2.multiplyMatrices(tmpMatrix, correction);
                    tmpMatrix2.multiply(tpl.localMatrix);
                    inst.setMatrixAt(i, tmpMatrix2);
                    const colorToApply = detColor || getFallbackVehicleColor(det, i) || tpl.baseColor || defaultVehicleColor;
                    if (inst.setColorAt) {
                        inst.setColorAt(i, colorToApply);
                    }
                }
            }

            if (state.showDebugMarker && i === 0) {
                tmpPosition.setFromMatrixPosition(tmpMatrix);
                debugMarker.position.copy(tmpPosition);
                debugMarker.visible = true;
                console.log("det0 transform", det.center, tmpPosition.toArray());
            }
        }

        state.instancedMeshes.forEach((inst) => {
            inst.instanceMatrix.needsUpdate = true;
            if (inst.instanceColor) {
                inst.instanceColor.needsUpdate = true;
            }
        });
        vehicleRoot.visible = true;
        if (!state.showDebugMarker) {
            debugMarker.visible = false;
        }
    }

    if (detectionListEl) {
        detectionListEl.innerHTML = "";
        detections.forEach((det, idx) => {
            const li = document.createElement("li");
<<<<<<< HEAD
            const btn = document.createElement("button");
            btn.type = "button";
            btn.textContent = formatDetectionListEntry(det, idx);
            btn.addEventListener("click", () => {
                startDetectionFollow(det, idx);
            });
            li.appendChild(btn);
=======
            li.textContent = formatDetectionListEntry(det, idx);

            const colorInfo = getDetectionColorInfo(det);
            if (colorInfo) {
                const wrapper = document.createElement("span");
                wrapper.style.display = "inline-flex";
                wrapper.style.alignItems = "center";
                wrapper.style.gap = "4px";
                wrapper.style.marginLeft = "6px";
                const swatch = document.createElement("span");
                swatch.style.display = "inline-block";
                swatch.style.width = "12px";
                swatch.style.height = "12px";
                swatch.style.borderRadius = "2px";
                swatch.style.border = "1px solid rgba(255,255,255,0.4)";
                swatch.style.backgroundColor = colorInfo.hex || "#000000";
                swatch.title = colorInfo.hex || colorInfo.label;
                wrapper.appendChild(swatch);
                const labelSpan = document.createElement("span");
                labelSpan.textContent = colorInfo.label || colorInfo.hex;
                wrapper.appendChild(labelSpan);
                li.appendChild(wrapper);
            }

>>>>>>> 544a455f
            detectionListEl.appendChild(li);
        });
    }

    updateDetectionFollowPose(detections);
}

function parseDetectionCamId(det) {
    if (!det) return null;
    if (det.camera_id != null && Number.isFinite(Number(det.camera_id))) {
        return Number(det.camera_id);
    }
    if (det.cam != null) {
        const text = `${det.cam}`;
        const m = text.match(/\d+/);
        if (m) {
            const n = Number(m[0]);
            if (Number.isFinite(n)) return n;
        }
    }
    const sources = det.source_cams || det.sources;
    if (Array.isArray(sources) && sources.length) {
        for (const s of sources) {
            const m = `${s}`.match(/\d+/);
            if (m) {
                const n = Number(m[0]);
                if (Number.isFinite(n)) return n;
            }
        }
    }
    return null;
}

function filterDetectionsForLocalView(detections) {
    if (!state.activeMarkerKey || state.layoutMode !== "local") {
        return detections;
    }
    const marker = state.markerLookup.get(state.activeMarkerKey);
    if (!marker) {
        return detections;
    }
    const markerCamId = marker.camera_id ?? marker.id;
    if (!Number.isFinite(markerCamId)) {
        return detections;
    }
    if (!Array.isArray(detections)) {
        return [];
    }
    return detections.filter((det) => {
        const camId = parseDetectionCamId(det);
        return camId === markerCamId;
    });
}

async function fetchJson(url) {
    const response = await fetch(url);
    if (!response.ok) {
        throw new Error(`Request failed: ${response.status} ${response.statusText}`);
    }
    return response.json();
}

async function fetchConfigWithFallback() {
    try {
        return await fetchJson("/api/config");
    } catch (err) {
        try {
            const site = await fetchJson("/api/site");
            return site?.config || {};
        } catch {
            throw err;
        }
    }
}

function deriveCamerasFromSite(site) {
    const result = [];
    if (!site) {
        return result;
    }
    const seen = new Set();
    const markers = Array.isArray(site.camera_positions) ? site.camera_positions : [];
    markers.forEach((marker) => {
        if (!marker) {
            return;
        }
        let camId = marker.camera_id ?? marker.id;
        if (!Number.isFinite(camId)) {
            const maybeId = parseInt(`${camId}`, 10);
            if (Number.isFinite(maybeId)) {
                camId = maybeId;
            }
        }
        if (!Number.isFinite(camId)) {
            if (marker.name) {
                const digits = `${marker.name}`.match(/\d+/g);
                if (digits && digits.length) {
                    const parsed = parseInt(digits[digits.length - 1], 10);
                    if (Number.isFinite(parsed)) {
                        camId = parsed;
                    }
                }
            }
        }
        if (!Number.isFinite(camId)) {
            return;
        }
        const numericId = Number(camId);
        if (seen.has(numericId)) {
            return;
        }
        seen.add(numericId);
        result.push({
            camera_id: numericId,
            name: marker.name || marker.key || `cam${numericId}`,
        });
    });
    if (!result.length && Array.isArray(site.cameras)) {
        site.cameras.forEach((entry, idx) => {
            let label = entry;
            let numericId = null;
            if (typeof entry === "object" && entry !== null) {
                label = entry.name || entry.label || entry.id || entry.camera_id;
            }
            const text = `${label ?? ""}`;
            const digits = text.match(/\d+/g);
            if (digits && digits.length) {
                numericId = parseInt(digits[digits.length - 1], 10);
            }
            if (!Number.isFinite(numericId)) {
                numericId = idx + 1;
            }
            if (seen.has(numericId)) {
                return;
            }
            seen.add(numericId);
            result.push({
                camera_id: numericId,
                name: text || `cam${numericId}`,
            });
        });
    }
    result.sort((a, b) => a.camera_id - b.camera_id);
    return result;
}

function setupFusionCameraSelect() {
    if (!isFusion) {
        return;
    }
    const cameras = Array.isArray(state.cameras) ? state.cameras : [];
    stopFusionOverlayPolling();
    if (!cameraSelectEl) {
        const hasCameras = cameras.length > 0;
        enterFusionGlobalView({
            placeholder: hasCameras ? "Click a camera marker to view" : "No camera available",
        });
        return;
    }
    cameraSelectEl.innerHTML = "";
    if (!cameras.length) {
        const opt = document.createElement("option");
        opt.textContent = "No cameras";
        cameraSelectEl.appendChild(opt);
        cameraSelectEl.disabled = true;
        state.cameraId = null;
        enterFusionGlobalView({ placeholder: "No camera available" });
        return;
    }
    cameras.forEach((cam, idx) => {
        const opt = document.createElement("option");
        opt.value = cam.camera_id;
        opt.textContent = `${cam.camera_id} — ${cam.name || `cam${cam.camera_id}`}`;
        if (idx === 0) {
            opt.selected = true;
        }
        cameraSelectEl.appendChild(opt);
    });
    cameraSelectEl.disabled = false;
    const initial = Number(cameraSelectEl.value);
    const initialId = Number.isFinite(initial) ? initial : null;
    cameraSelectEl.onchange = () => {
        const next = Number(cameraSelectEl.value);
        if (Number.isFinite(next)) {
            selectFusionCamera(next);
        } else {
            enterFusionGlobalView();
        }
    };
    if (initialId == null) {
        enterFusionGlobalView();
    } else {
        selectFusionCamera(initialId);
    }
}

function enterFusionGlobalView(options = {}) {
    if (!isFusion) {
        return;
    }
    setLayoutMode("global");
    state.cameraId = null;
    stopFusionOverlayPolling();
    const hasCameras = Array.isArray(state.cameras) && state.cameras.length > 0;
    const placeholder = options.placeholder || (hasCameras ? "Click a camera marker to view" : "No camera available");
    showOverlayPlaceholder(placeholder);
}

function selectFusionCamera(camId) {
    if (!isFusion) {
        return;
    }
    const numericId = Number(camId);
    if (!Number.isFinite(numericId)) {
        return;
    }
    if (state.cameraId === numericId && state.overlayPollingHandle) {
        return;
    }
    state.cameraId = numericId;
    showOverlayPlaceholder(`cam${numericId} loading...`);
    startFusionOverlayPolling();
}

function startFusionOverlayPolling() {
    if (!isFusion) {
        return;
    }
    setLayoutMode("local");
    stopFusionOverlayPolling();
    if (state.cameraId == null || !overlayImgEl) {
        enterFusionGlobalView();
        return;
    }
    const overlayConfigured = typeof state.config?.overlayBaseUrl === "string"
        && state.config.overlayBaseUrl.trim().length > 0;
    if (!overlayConfigured) {
        showOverlayPlaceholder("Camera overlay unavailable", { skipToken: true });
        return;
    }
    const tick = () => {
        updateOverlayImage(state.cameraId);
    };
    tick();
    state.overlayPollingHandle = window.setInterval(tick, 900);
}

function stopFusionOverlayPolling() {
    if (state.overlayPollingHandle) {
        clearInterval(state.overlayPollingHandle);
        state.overlayPollingHandle = null;
    }
}

function enterLiveGlobalView(options = {}) {
    if (!isLive) {
        return;
    }
    setLayoutMode("global");
    state.liveCameraSwitchToken += 1;
    stopLivePolling();
    state.cameraId = null;
    setVisibleMeshesVisibility(false, null);
    if (state.globalCloud) {
        state.globalCloud.visible = true;
    }
    renderDetections([]);
    const hasCameras = Array.isArray(state.cameras) && state.cameras.length > 0;
    const placeholderText = options.placeholder || (hasCameras ? "Click a camera marker to view" : "No camera available");
    if (statusEl) {
        statusEl.textContent = options.status || (hasCameras ? "Global view" : "No camera available");
    }
    showOverlayPlaceholder(placeholderText);
}

async function selectLiveCamera(camId, options = {}) {
    if (!isLive) {
        return;
    }
    const numericId = Number(camId);
    if (!Number.isFinite(numericId)) {
        return;
    }
    if (state.cameraId === numericId && state.pollingHandle) {
        return;
    }
    stopLivePolling();
    setLayoutMode("local");
    state.cameraId = numericId;
    state.liveCameraSwitchToken += 1;
    const token = state.liveCameraSwitchToken;
    setVisibleMeshesVisibility(false, null);
    if (state.globalCloud) {
        state.globalCloud.visible = true;
    }
    renderDetections([]);
    const loadingMessage = options.loadingMessage || `cam${numericId} loading...`;
    showOverlayPlaceholder(loadingMessage);
    if (statusEl) {
        statusEl.textContent = `cam${numericId} | loading...`;
    }
    try {
        await loadVisibleCloudForCamera(numericId);
    } catch (err) {
        console.warn(`visible cloud load failed for cam${numericId}`, err);
    }
    if (token !== state.liveCameraSwitchToken) {
        return;
    }
    startLivePolling();
    updateOverlayImage(numericId);
}

function clearOverlayImage() {
    if (state.overlayUrl) {
        URL.revokeObjectURL(state.overlayUrl);
        state.overlayUrl = null;
    }
    if (overlayImgEl) {
        overlayImgEl.removeAttribute("src");
    }
}

function showOverlayPlaceholder(message = "No camera selected", options = {}) {
    if (!overlayImgEl) {
        return;
    }
    const { skipToken = false } = options;
    if (!skipToken) {
        state.overlayToken += 1;
    }
    clearOverlayImage();
    overlayImgEl.style.display = "none";
    if (overlayPlaceholderEl) {
        overlayPlaceholderEl.textContent = message;
        overlayPlaceholderEl.style.display = "flex";
    } else {
        overlayImgEl.alt = message;
    }
}

function showOverlayImage() {
    if (!overlayImgEl) {
        return;
    }
    overlayImgEl.style.display = "block";
    if (overlayPlaceholderEl) {
        overlayPlaceholderEl.style.display = "none";
    }
}

function startLivePolling() {
    stopLivePolling();
    if (state.cameraId == null) {
        if (statusEl) statusEl.textContent = "No camera selected";
        return;
    }
    const poll = async () => {
        try {
            await fetchLiveDetections();
        } catch (err) {
            console.error(err);
            if (statusEl) statusEl.textContent = `Error: ${err.message}`;
        } finally {
            state.pollingHandle = window.setTimeout(poll, 400);
        }
    };
    poll();
}

function stopLivePolling() {
    if (state.pollingHandle) {
        clearTimeout(state.pollingHandle);
        state.pollingHandle = null;
    }
}

async function fetchLiveDetections() {
    const camId = state.cameraId;
    if (camId == null) {
        return;
    }
    const data = await fetchJson(`/api/cameras/${camId}/detections`);
    renderDetections(data?.detections || []);
    if (statusEl) {
        const detCount = data?.detections?.length ?? 0;
        const ts = data?.capture_ts;
        const tsText = typeof ts === "number" ? ts.toFixed(3) : ts ?? "";
        statusEl.textContent = `cam${camId} | detections ${detCount} | ts ${tsText}`;
    }
    updateOverlayImage(camId);
}

function startFusionPolling() {
    stopLivePolling();
    if (!state.fusionSource) {
        if (statusEl) statusEl.textContent = "Fusion source not set";
        return;
    }
    const poll = async () => {
        try {
            await fetchFusionDetections();
        } catch (err) {
            console.error(err);
            if (statusEl) statusEl.textContent = `Fusion error: ${err.message}`;
        } finally {
            state.pollingHandle = window.setTimeout(poll, 400);
        }
    };
    poll();
}

async function fetchFusionDetections() {
    const source = state.fusionSource || "raw";
    const endpoint = fusionEndpointMap[source] || "/api/raw";
    const data = await fetchJson(endpoint);
    const detections = data?.items || [];
    renderDetections(detections);
    if (statusEl) {
        const ts = data?.timestamp;
        const tsText = typeof ts === "number" ? ts.toFixed(3) : ts ?? "";
        statusEl.textContent = `${source.toUpperCase()} | count ${detections.length} | ts ${tsText}`;
    }
}

function buildOverlayRequestUrl(camId) {
    if (camId == null) {
        return null;
    }
    const rawBase = typeof state.config?.overlayBaseUrl === "string" ? state.config.overlayBaseUrl.trim() : "";
    if (isFusion && !rawBase) {
        return null;
    }
    const normalizedBase = rawBase ? rawBase.replace(/\/+$/, "") : "";
    const path = `/api/cameras/${camId}/overlay.jpg`;
    const url = normalizedBase ? `${normalizedBase}${path}` : path;
    const separator = url.includes("?") ? "&" : "?";
    return `${url}${separator}cacheBust=${Date.now()}`;
}

function updateOverlayImage(camId = state.cameraId) {
    if (!overlayImgEl) {
        return;
    }
    if (camId == null) {
        clearOverlayImage();
        return;
    }
    state.overlayToken += 1;
    const token = state.overlayToken;
    const requestUrl = buildOverlayRequestUrl(camId);
    if (!requestUrl) {
        showOverlayPlaceholder("Camera overlay unavailable", { skipToken: true });
        return;
    }
    fetch(requestUrl, { cache: "no-store" })
        .then((resp) => {
            if (!resp.ok) {
                throw new Error("overlay not ready");
            }
            return resp.blob();
        })
        .then((blob) => {
            if (token !== state.overlayToken) {
                return;
            }
            if (state.overlayUrl) {
                URL.revokeObjectURL(state.overlayUrl);
            }
            state.overlayUrl = URL.createObjectURL(blob);
            overlayImgEl.src = state.overlayUrl;
            showOverlayImage();
        })
        .catch(() => {
            /* ignore */ 
        });
}

async function loadVisibleCloudForCamera(camId) {
    if (!camId) {
        return;
    }
    try {
        const meta = await fetchJson(`/api/cameras/${camId}/visible-meta`);
        if (!meta || !meta.count) {
            setVisibleMeshesVisibility(false, camId);
            if (state.globalCloud) state.globalCloud.visible = true;
            return;
        }
        const resp = await fetch(`/api/cameras/${camId}/visible.bin?cacheBust=${Date.now()}`, { cache: "no-store" });
        if (!resp.ok) {
            throw new Error(`${resp.status} ${resp.statusText}`);
        }
        const buffer = await resp.arrayBuffer();
        const data = new Float32Array(buffer);
        if (!data.length) {
            setVisibleMeshesVisibility(false, camId);
            if (state.globalCloud) state.globalCloud.visible = true;
            return;
        }
        const stride = meta.stride || 3;
        const count = meta.count || Math.floor(data.length / stride);
        const hasColor = Boolean(meta.has_rgb) && stride >= 6;
        const positionArray = new Float32Array(count * 3);
        for (let i = 0; i < count; i++) {
            const base = i * stride;
            positionArray[i * 3 + 0] = data[base + 0] || 0;
            positionArray[i * 3 + 1] = data[base + 1] || 0;
            positionArray[i * 3 + 2] = data[base + 2] || 0;
        }
        const geometry = new THREE.BufferGeometry();
        geometry.setAttribute("position", new THREE.BufferAttribute(positionArray, 3));
        if (hasColor) {
            const colorArray = new Float32Array(count * 3);
            for (let i = 0; i < count; i++) {
                const base = i * stride;
                colorArray[i * 3 + 0] = data[base + 3] ?? 0.5;
                colorArray[i * 3 + 1] = data[base + 4] ?? 0.5;
                colorArray[i * 3 + 2] = data[base + 5] ?? 0.5;
            }
            geometry.setAttribute("color", new THREE.BufferAttribute(colorArray, 3));

        }
        geometry.computeBoundingBox();
        geometry.computeBoundingSphere();

        let mesh = state.visibleMeshes.get(camId);
        if (!mesh) {
            const material = new THREE.PointsMaterial({
                size: 0.06,
                transparent: true,
                opacity: 0.95,
            });
            mesh = new THREE.Points(geometry, material);
            mesh.name = `VisibleCloud-${camId}`;
            scene.add(mesh);
            state.visibleMeshes.set(camId, mesh);
        } else {
            mesh.geometry.dispose();
            mesh.geometry = geometry;
        }
        mesh.material.vertexColors = hasColor;
        mesh.material.color.set(hasColor ? 0xffffff : 0x4cc9f0);

        setVisibleMeshesVisibility(true, camId);
        if (state.globalCloud) {
            state.globalCloud.visible = false;
        }
        focusOnGeometry(geometry);
    } catch (err) {
        console.warn("visible cloud load failed", err);
        if (statusEl) statusEl.textContent = `cam${camId} | visible cloud missing`;
        setVisibleMeshesVisibility(false, camId);
        if (state.globalCloud) {
            state.globalCloud.visible = true;
        }
    }
}

function setVisibleMeshesVisibility(active, camId) {
    state.visibleMeshes.forEach((mesh, id) => {
        mesh.visible = active && id === camId;
    });
}

function focusOnGeometry(geometry) {
    if (!geometry.boundingBox) {
        return;
    }
    const center = new THREE.Vector3();
    geometry.boundingBox.getCenter(center);
    controls.target.copy(center);
    const size = new THREE.Vector3();
    geometry.boundingBox.getSize(size);
    const span = Math.max(size.x, size.y, size.z, 1.0);
    camera.position.set(
        center.x + span,
        center.y - span,
        center.z + span * 0.8
    );
}

function focusOnPosition(position, span = 12) {
    if (!position) {
        return;
    }
    const cx = Number(position.x ?? position[0]) || 0;
    const cy = Number(position.y ?? position[1]) || 0;
    const cz = Number(position.z ?? position[2]) || 0;
    controls.target.set(cx, cy, cz);
    camera.position.set(
        cx + span,
        cy - span,
        cz + span * 0.7
    );
}

function parseViewVector(vec) {
    if (Array.isArray(vec) && vec.length === 3) {
        const [x, y, z] = vec.map((v) => Number(v));
        if ([x, y, z].every((v) => Number.isFinite(v))) {
            return { x, y, z };
        }
    } else if (vec && typeof vec === "object") {
        const x = Number(vec.x);
        const y = Number(vec.y);
        const z = Number(vec.z);
        if ([x, y, z].every((v) => Number.isFinite(v))) {
            return { x, y, z };
        }
    }
    return null;
}

function applyInitialViewOverride(force = false) {
    if (state.initialViewApplied && !force) {
        return;
    }
    const target = parseViewVector(state.config?.initialViewTarget);
    const offset = parseViewVector(state.config?.initialViewOffset);
    if (!target && !offset) {
        return;
    }
    const tgt = target || { x: controls.target.x, y: controls.target.y, z: controls.target.z };
    const off = offset || { x: 18, y: -18, z: 12 };
    const eye = {
        x: tgt.x + off.x,
        y: tgt.y + off.y,
        z: tgt.z + off.z,
    };
    const minAboveTarget = Math.max(1.0, Math.abs(off.z) * 0.5, 3.0);
    if (eye.z <= tgt.z + 0.1) {
        eye.z = tgt.z + minAboveTarget;
    }
    controls.target.set(tgt.x, tgt.y, tgt.z);
    camera.position.set(eye.x, eye.y, eye.z);
    camera.up.set(0, 0, 1);
    camera.lookAt(tgt.x, tgt.y, tgt.z);
    state.initialViewApplied = true;
}

function shouldFlipMarkerX() {
    return Boolean(state.config?.flipMarkerX);
}

function shouldFlipMarkerY() {
    return Boolean(state.config?.flipMarkerY);
}

function computeMarkerYawRad(marker) {
    const rot = marker?.rotation || {};
    let yaw = THREE.MathUtils.degToRad(rot.yaw || 0);
    let dirX = Math.cos(yaw);
    let dirY = Math.sin(yaw);
    if (shouldFlipMarkerX()) {
        dirX *= -1;
    }
    if (shouldFlipMarkerY()) {
        dirY *= -1;
    }
    if (!Number.isFinite(dirX) || !Number.isFinite(dirY) || (dirX === 0 && dirY === 0)) {
        return 0;
    }
    return Math.atan2(dirY, dirX);
}

function rotateOffset(offset, yawRad) {
    const c = Math.cos(yawRad);
    const s = Math.sin(yawRad);
    return {
        x: offset.x * c - offset.y * s,
        y: offset.x * s + offset.y * c,
    };
}

function buildMarkerDisplayPosition(rawPosition) {
    const pos = rawPosition || {};
    let x = Number(pos.x ?? pos[0]);
    let y = Number(pos.y ?? pos[1]);
    let z = Number(pos.z ?? pos[2]);
    if (!Number.isFinite(x)) x = 0;
    if (!Number.isFinite(y)) y = 0;
    if (!Number.isFinite(z)) z = 0;
    if (shouldFlipMarkerX()) {
        x = -x;
    }
    if (shouldFlipMarkerY()) {
        y = -y;
    }
    return { x, y, z};
}

function getMarkerFocusPosition(marker) {
    if (!marker) {
        return null;
    }
    return marker.displayPosition || marker.position || { x: 0, y: 0, z: 0 };
}

function computeMarkerViewPose(marker) {
    if (!marker) {
        return null;
    }
    const focusPos = getMarkerFocusPosition(marker);
    const eye = new THREE.Vector3(focusPos.x, focusPos.y, focusPos.z);
    const rot = marker.rotation || {};
    const yaw = THREE.MathUtils.degToRad(rot.yaw || 0);
    const pitch = THREE.MathUtils.degToRad(rot.pitch || 0);
    const dir = new THREE.Vector3(
        Math.cos(yaw) * Math.cos(pitch),
        Math.sin(yaw) * Math.cos(pitch),
        Math.sin(pitch)
    );
    if (shouldFlipMarkerX()) {
        dir.x *= -1;
    }
    if (shouldFlipMarkerY()) {
        dir.y *= -1;
    }
    const yawFromDir = Math.atan2(dir.y, dir.x);
    if (dir.lengthSq() < 1e-6) {
        dir.set(0, 1, 0);
    } else {
        dir.normalize();
    }
    const viewDistance = Math.max(5, Number(marker.view_distance || state.config?.markerViewDistance || 20));
    const target = eye.clone().addScaledVector(dir, Math.max(5, viewDistance * 0.5));
    return { position: eye, target, yawRad: yawFromDir };
}

function lockViewToMarker(marker, options = {}) {
    const pose = computeMarkerViewPose(marker);
    if (!pose) {
        return;
    }
    if (pose.yawRad != null && marker && marker.object) {
        marker.object.rotation.set(0, 0, pose.yawRad);
    }
    if (!state.viewLockBackup) {
        state.viewLockBackup = {
            cameraPos: camera.position.clone(),
            target: controls.target.clone(),
            controlsEnabled: controls.enabled,
            enableRotate: controls.enableRotate,
            enableZoom: controls.enableZoom,
            enablePan: controls.enablePan,
        };
    }
    const duration = Math.max(0, Number(state.config?.markerViewDurationMs ?? 800));
    const instant = Boolean(options.instant) || duration === 0;
    if (instant) {
        state.viewLockAnimation = null;
        camera.position.copy(pose.position);
        controls.target.copy(pose.target);
        camera.up.set(0, 0, 1);
        camera.lookAt(pose.target);
        return;
    }
    state.viewLockAnimation = {
        start: performance.now(),
        duration,
        fromPos: camera.position.clone(),
        fromTarget: controls.target.clone(),
        toPos: pose.position.clone(),
        toTarget: pose.target.clone(),
    };
}

function updateViewLockAnimation() {
    const anim = state.viewLockAnimation;
    if (!anim) {
        return;
    }
    const now = performance.now();
    const progress = Math.min(1, (now - anim.start) / Math.max(1, anim.duration));
    const eased = progress * progress * (3 - 2 * progress);
    tmpViewPos.copy(anim.fromPos).lerp(anim.toPos, eased);
    tmpViewTarget.copy(anim.fromTarget).lerp(anim.toTarget, eased);
    camera.position.copy(tmpViewPos);
    controls.target.copy(tmpViewTarget);
    camera.up.set(0, 0, 1);
    camera.lookAt(tmpViewTarget);
    if (progress >= 1) {
        const onComplete = anim.onComplete;
        state.viewLockAnimation = null;
        if (typeof onComplete === "function") {
            onComplete();
        }
    }
}

function releaseViewLock(options = {}) {
    const animate = Boolean(options.animate);
    const backup = state.viewLockBackup;
    state.viewLockAnimation = null;
    if (!backup) {
        return;
    }
    const restoreView = () => {
        controls.enabled = backup.controlsEnabled;
        controls.enableRotate = backup.enableRotate;
        controls.enableZoom = backup.enableZoom;
        controls.enablePan = backup.enablePan;
        camera.position.copy(backup.cameraPos);
        controls.target.copy(backup.target);
        camera.up.set(0, 0, 1);
        camera.lookAt(backup.target);
        state.viewLockBackup = null;
    };
    const duration = Math.max(0, Number(state.config?.markerViewDurationMs ?? 800));
    if (!animate || duration === 0) {
        restoreView();
        return;
    }
    state.viewLockAnimation = {
        start: performance.now(),
        duration,
        fromPos: camera.position.clone(),
        fromTarget: controls.target.clone(),
        toPos: backup.cameraPos.clone(),
        toTarget: backup.target.clone(),
        onComplete: restoreView,
    };
}

function buildGlobalColorLookup(geometry) {
    const colorAttr = geometry.getAttribute("color");
    const posAttr = geometry.getAttribute("position");
    if (!colorAttr || !posAttr) {
        state.globalColorLookup = null;
        return;
    }
    const scale = Number(state.config?.markerColorVoxelScale) || 10;
    const map = new Map();
    const posArray = posAttr.array;
    const count = posAttr.count;
    for (let i = 0; i < count; i += 1) {
        const base = i * 3;
        const px = posArray[base + 0];
        const py = posArray[base + 1];
        const pz = posArray[base + 2];
        const key = `${Math.round(px * scale)}|${Math.round(py * scale)}|${Math.round(pz * scale)}`;
        if (!map.has(key)) {
            map.set(key, i);
        }
    }
    state.globalColorLookup = {
        map,
        colors: colorAttr.array,
        scale,
        neighborOffsets: [-1, 0, 1],
    };
}

function lookupGlobalColor(x, y, z) {
    const lookup = state.globalColorLookup;
    if (!lookup) {
        return null;
    }
    const scale = lookup.scale;
    const qx = Math.round(x * scale);
    const qy = Math.round(y * scale);
    const qz = Math.round(z * scale);
    let idx = lookup.map.get(`${qx}|${qy}|${qz}`);
    if (idx === undefined) {
        const offsets = lookup.neighborOffsets || [0];
        for (let ix = 0; ix < offsets.length; ix += 1) {
            for (let iy = 0; iy < offsets.length; iy += 1) {
                for (let iz = 0; iz < offsets.length; iz += 1) {
                    const key = `${qx + offsets[ix]}|${qy + offsets[iy]}|${qz + offsets[iz]}`;
                    idx = lookup.map.get(key);
                    if (idx !== undefined) {
                        break;
                    }
                }
                if (idx !== undefined) break;
            }
            if (idx !== undefined) break;
        }
    }
    if (idx === undefined) {
        return null;
    }
    const base = idx * 3;
    const colors = lookup.colors;
    return [
        colors[base + 0] ?? defaultLocalColorArray[0],
        colors[base + 1] ?? defaultLocalColorArray[1],
        colors[base + 2] ?? defaultLocalColorArray[2],
    ];
}

function buildGlobalHeightLookup(geometry) {
    const posAttr = geometry.getAttribute("position");
    if (!posAttr) {
        state.globalHeightLookup = null;
        return;
    }
    const scale = Number(state.config?.markerHeightVoxelScale) || Number(state.config?.markerColorVoxelScale) || 10;
    const map = new Map();
    const posArray = posAttr.array;
    const count = posAttr.count;
    for (let i = 0; i < count; i += 1) {
        const base = i * 3;
        const px = posArray[base + 0];
        const py = posArray[base + 1];
        const pz = posArray[base + 2];
        const key = `${Math.round(px * scale)}|${Math.round(py * scale)}`;
        const existing = map.get(key);
        if (existing === undefined || pz < existing) {
            map.set(key, pz);
        }
    }
    state.globalHeightLookup = {
        map,
        scale,
        neighborOffsets: [-2, -1, 0, 1, 2],
    };
}

function lookupGlobalHeight(x, y) {
    const lookup = state.globalHeightLookup;
    if (!lookup) {
        return null;
    }
    const qx = Math.round(x * lookup.scale);
    const qy = Math.round(y * lookup.scale);
    const offsets = lookup.neighborOffsets || [0];
    let bestZ = null;
    for (let ix = 0; ix < offsets.length; ix += 1) {
        for (let iy = 0; iy < offsets.length; iy += 1) {
            const key = `${qx + offsets[ix]}|${qy + offsets[iy]}`;
            if (lookup.map.has(key)) {
                const z = lookup.map.get(key);
                if (bestZ === null || z < bestZ) {
                    bestZ = z;
                }
            }
        }
    }
    return bestZ;
}

function createColorArrayForPositions(positionArray) {
    const count = positionArray.length / 3;
    const colors = new Float32Array(count * 3);
    for (let i = 0; i < count; i += 1) {
        const base = i * 3;
        const px = positionArray[base + 0];
        const py = positionArray[base + 1];
        const pz = positionArray[base + 2];
        const color = lookupGlobalColor(px, py, pz) || defaultLocalColorArray;
        colors[base + 0] = color[0];
        colors[base + 1] = color[1];
        colors[base + 2] = color[2];
    }
    return colors;
}

function applyGlobalColorsToGeometry(geometry) {
    if (!state.globalColorLookup || !geometry || !geometry.getAttribute("position")) {
        return false;
    }
    const positions = geometry.getAttribute("position").array;
    const colors = createColorArrayForPositions(positions);
    geometry.setAttribute("color", new THREE.BufferAttribute(colors, 3));
    return true;
}

async function ensureMarkerModel() {
    if (state.markerModel) {
        return state.markerModel;
    }
    if (state.markerModelPromise) {
        return state.markerModelPromise;
    }
    const loader = new GLTFLoader();
    state.markerModelPromise = new Promise((resolve) => {
        loader.load(
            markerModelUrl,
            (gltf) => {
                const content = gltf.scene || (gltf.scenes && gltf.scenes[0]);
                if (!content) {
                    console.warn("Marker model missing content");
                    state.markerModel = null;
                    resolve(null);
                    return;
                }
                const model = content.clone(true);
                const bbox = new THREE.Box3().setFromObject(model);
                const size = new THREE.Vector3();
                bbox.getSize(size);
                const center = new THREE.Vector3();
                bbox.getCenter(center);
    model.traverse((obj) => {
        if (obj.isMesh) {
            if ("frustumCulled" in obj) {
                obj.frustumCulled = false;
            }
            obj.castShadow = false;
            obj.receiveShadow = false;
        }
    });
                model.position.sub(new THREE.Vector3(center.x, center.y, bbox.min.z));
                const height = Math.max(size.z, 1e-3);
                const targetHeight = markerTargetHeight;
                const scale = targetHeight / height;
                const holder = new THREE.Group();
                holder.name = "MarkerModelTemplate";
                holder.add(model);
                holder.scale.setScalar(scale);
                holder.updateMatrixWorld(true);
                state.markerModelScale = scale;
                state.markerModel = holder;
                resolve(holder);
            },
            undefined,
            (err) => {
                console.warn("Marker model load failed", err);
                state.markerModel = null;
                resolve(null);
            }
        );
    });
    return state.markerModelPromise;
}

function cloneMarkerModel() {
    if (!state.markerModel) {
        return null;
    }
    const clone = state.markerModel.clone(true);
    clone.traverse((obj) => {
        if (obj.isMesh && obj.material && obj.material.clone) {
            obj.material = obj.material.clone();
        }
    });
    return clone;
}

function createMarkerLabelSprite(textures, marker) {
    const material = new THREE.SpriteMaterial({
        map: textures.base,
        transparent: true,
        depthTest: false,
        depthWrite: false,
        sizeAttenuation: true,
    });
    const sprite = new THREE.Sprite(material);
    sprite.userData.baseTexture = textures.base;
    sprite.userData.highlightTexture = textures.highlight;
    sprite.userData.baseScale = markerLabelBaseScale;
    sprite.userData.activeScale = markerLabelActiveScale;
    sprite.scale.set(markerLabelBaseScale, markerLabelBaseScale, 1);
    const offsetRaw = marker?.label_offset ?? marker?.labelHeight ?? marker?.label_height;
    const offset = Number(offsetRaw);
    const finalOffset = Number.isFinite(offset) ? offset : markerLabelOffset;
    sprite.position.set(0, 0, finalOffset);
    sprite.renderOrder = 2;
    return sprite;
}

async function createMarkerSprite(marker) {
    const label = (marker.name || marker.key || (marker.camera_id != null ? `cam${marker.camera_id}` : "?")).toString();
    const textures = createMarkerTextures(label);
    const labelSprite = createMarkerLabelSprite(textures, marker);
    let modelGroup = null;
    try {
        await ensureMarkerModel();
        modelGroup = cloneMarkerModel();
    } catch (err) {
        console.warn("Marker model clone failed", err);
    }
    const group = new THREE.Group();
    group.name = `Marker-${label}`;
    if (modelGroup) {
        group.add(modelGroup);
    }
    group.add(labelSprite);
    const configScale = Number(state.config?.markerModelScale);
    const baseScale = Number.isFinite(configScale) ? configScale : markerDefaultScale;
    const activeScale = baseScale * markerActiveScaleMult;
    group.scale.setScalar(baseScale);
    marker.baseScale = baseScale;
    marker.activeScale = activeScale;
    marker.labelSprite = labelSprite;
    marker.baseTexture = textures.base;
    marker.highlightTexture = textures.highlight;
    marker.sprite = labelSprite;
    marker.object = group;
    labelSprite.userData.marker = marker;
    group.userData.marker = marker;
    return group;
}

async function setupCameraMarkers(markers) {
    clearCameraMarkers();
    resetToGlobalView();
    if (!Array.isArray(markers) || !markers.length || !state.markerGroup) {
        state.cameraMarkers = [];
        return;
    }
    state.cameraMarkers = markers.map((marker) => {
        const key = marker.key || marker.name || (marker.camera_id != null ? `cam${marker.camera_id}` : `marker-${Date.now()}`);
        const displayPosition = buildMarkerDisplayPosition(marker.position); // 이게 시점 절대 고치지 말기
        return { ...marker, key, displayPosition };
    });
    state.markerLookup = new Map();
    state.markerObjects = [];
    for (const marker of state.cameraMarkers) {
        const obj = await createMarkerSprite(marker);
        if (!obj) {
            continue;
        }
        const yawRad = computeMarkerYawRad(marker);
        const templateScale = Number(state.markerModelScale) || 1;
        const groupScale = Number(marker.baseScale) || 1;
        const offsetWorld = rotateOffset({
            x: markerBulbOffsetLocal.x * templateScale * groupScale,
            y: markerBulbOffsetLocal.y * templateScale * groupScale,
        }, yawRad);
        const backWorld = rotateOffset({ x: -markerBackOffset, y: 0 }, yawRad);
        const groundZ = lookupGlobalHeight(marker.displayPosition.x, marker.displayPosition.y);
        const baseZ = Number.isFinite(groundZ) ? groundZ : marker.displayPosition.z;
        const posX = marker.displayPosition.x + offsetWorld.x + backWorld.x;
        const posY = marker.displayPosition.y + offsetWorld.y + backWorld.y;
        obj.position.set(posX, posY, baseZ);
        obj.rotation.set(0, 0, yawRad);
        marker.yawRad = yawRad;
        state.markerGroup.add(obj);
        state.markerObjects.push(obj);
        state.markerLookup.set(marker.key, marker);
    }
    updateMarkerVisibility(null);
}

function clearCameraMarkers() {
    if (!state.markerGroup) {
        return;
    }
    const children = [...state.markerGroup.children];
    children.forEach((child) => {
        state.markerGroup.remove(child);
        if (child.material) {
            if (child.material.map && typeof child.material.map.dispose === "function") {
                child.material.map.dispose();
            }
            if (typeof child.material.dispose === "function") {
                child.material.dispose();
            }
        }
    });
    state.markerObjects = [];
    if (state.markerLookup && typeof state.markerLookup.clear === "function") {
        state.markerLookup.clear();
    }
    state.markerLookup = new Map();
    state.cameraMarkers = [];
}

function createMarkerTextures(label) {
    return {
        base: drawMarkerTexture(label, markerLabelBaseColor),
        highlight: drawMarkerTexture(label, markerLabelHighlightColor),
    };
}

function drawMarkerTexture(label, color) {
    const canvas = document.createElement("canvas");
    canvas.width = 256;
    canvas.height = 256;
    const ctx = canvas.getContext("2d");
    ctx.clearRect(0, 0, canvas.width, canvas.height);
    const len = label.length;
    const fontSize = len <= 3 ? 120 : len <= 6 ? 90 : 70;
    ctx.font = `bold ${fontSize}px 'Segoe UI', Arial, sans-serif`;
    ctx.textAlign = "center";
    ctx.textBaseline = "middle";
    const metrics = ctx.measureText(label);
    const padding = 12;
    const textWidth = metrics.width;
    const textHeight = fontSize;
    const boxWidth = textWidth + padding * 2;
    const boxHeight = textHeight + padding * 1.4;
    const boxX = 128 - boxWidth / 2;
    const boxY = 128 - boxHeight / 2;
    ctx.fillStyle = "rgba(0, 0, 0, 0.35)";
    ctx.roundRect(boxX, boxY, boxWidth, boxHeight, 14);
    ctx.fill();
    ctx.fillStyle = color;
    ctx.strokeStyle = "rgba(0,0,0,0.65)";
    ctx.lineWidth = 6;
    ctx.strokeText(label, 128, 132);
    ctx.fillText(label, 128, 132);
    const texture = new THREE.CanvasTexture(canvas);
    texture.needsUpdate = true;
    return texture;
}

function handleMarkerClick(marker) {
    if (!marker) {
        return;
    }
    const markerCamId = marker.camera_id ?? marker.id ?? marker.cameraId;
    const numericCamId = Number(markerCamId);
    if (state.activeMarkerKey === marker.key) {
        resetToGlobalView();
        if (isLive) {
            enterLiveGlobalView();
        } else if (isFusion) {
            enterFusionGlobalView();
        }
        return;
    }
    state.activeMarkerKey = marker.key;
    updateMarkerHighlight(marker.key);
    updateMarkerVisibility(marker.key);
    if (isLive || isFusion) {
        setLayoutMode("local");
    }
    if (Number.isFinite(numericCamId)) {
        if (isLive) {
            selectLiveCamera(numericCamId);
        } else if (isFusion) {
            selectFusionCamera(numericCamId);
        }
    }
    if (!marker.local_ply_url && !marker.local_visible_url) {
        lockViewToMarker(marker);
        if (statusEl) statusEl.textContent = `${marker.name || marker.key} | local cloud unavailable`;
        setLocalCloudVisibility(null);
        if (state.globalCloud) {
            state.globalCloud.visible = true;
        }
        return;
    }
    showLocalCloudForMarker(marker);
}

async function showLocalCloudForMarker(marker) {
    if (!marker.local_ply_url && !marker.local_visible_url) {
        return;
    }
    state.localLoadToken += 1;
    const token = state.localLoadToken;
    if (statusEl) statusEl.textContent = `Loading ${marker.name || marker.key}…`;
    try {
        let mesh = state.localClouds.get(marker.key);
        if (!mesh) {
            const flipX = shouldFlipMarkerX();
            const flipY = shouldFlipMarkerY();
            if (marker.local_visible_url) {
                const stride = Number(marker.local_visible_stride) || 3;
                mesh = await loadVisiblePointsFromBinary(marker.local_visible_url, stride, { flipX, flipY });
            } else {
                mesh = await loadPointCloudFromPly(marker.local_ply_url, { flipX, flipY });
            }
            mesh.name = `LocalCloud-${marker.key}`;
            mesh.userData.markerKey = marker.key;
            scene.add(mesh);
            state.localClouds.set(marker.key, mesh);
        }
        if (token !== state.localLoadToken) {
            return;
        }
        if (state.globalCloud) {
            state.globalCloud.visible = false;
        }
        setLocalCloudVisibility(marker.key);
        lockViewToMarker(marker);
        if (statusEl) statusEl.textContent = `${marker.name || marker.key} | local cloud`;
    } catch (err) {
        console.warn("local cloud load failed", err);
        if (statusEl) statusEl.textContent = `Local cloud error: ${err?.message || err}`;
        resetToGlobalView();
        if (isLive) {
            enterLiveGlobalView();
        } else if (isFusion) {
            enterFusionGlobalView();
        }
    }
}

function setLocalCloudVisibility(activeKey) {
    state.localClouds.forEach((mesh, key) => {
        mesh.visible = Boolean(activeKey && key === activeKey);
    });
    if (!activeKey && state.globalCloud) {
        state.globalCloud.visible = true;
    }
}

function resetToGlobalView(options = {}) {
    const animate = Boolean(options.animate);
    const initialView = Boolean(options.initialView);
    const animateRelease = initialView ? false : animate;
    if (isLive || isFusion) {
        setLayoutMode("global");
    }
    state.activeMarkerKey = null;
    clearDetectionFollow();
    state.localLoadToken += 1;
    updateMarkerHighlight(null);
    updateMarkerVisibility(null);
    setLocalCloudVisibility(null);
    if (state.globalCloud) {
        state.globalCloud.visible = true;
    }
    releaseViewLock({ animate: animateRelease });
    if (initialView) {
        applyInitialViewOverride(true);
    }
}

function updateMarkerHighlight(activeKey) {
    state.markerLookup.forEach((marker) => {
        const labelSprite = marker.labelSprite || marker.sprite;
        const isActive = marker.key === activeKey;
        const targetTexture = isActive
            ? (marker.highlightTexture || labelSprite?.userData?.highlightTexture)
            : (marker.baseTexture || labelSprite?.userData?.baseTexture);
        if (labelSprite && targetTexture && labelSprite.material.map !== targetTexture) {
            labelSprite.material.map = targetTexture;
            labelSprite.material.needsUpdate = true;
        }
        const labelScale = isActive ? (labelSprite?.userData?.activeScale || markerLabelActiveScale) : (labelSprite?.userData?.baseScale || markerLabelBaseScale);
        if (labelSprite && labelScale) {
            labelSprite.scale.set(labelScale, labelScale, 1);
        }
        const targetScale = isActive ? marker.activeScale : marker.baseScale;
        if (marker.object && targetScale) {
            marker.object.scale.setScalar(targetScale);
        }
    });
}

function updateMarkerVisibility(activeKey) {
    const hasActive = Boolean(activeKey);
    state.markerLookup.forEach((marker) => {
        const targetVisible = !hasActive || marker.key === activeKey;
        if (marker.object) {
            marker.object.visible = targetVisible;
        } else if (marker.sprite) {
            marker.sprite.visible = targetVisible;
        }
    });
}

function setupMarkerPointerHandlers() {
    const canvas = renderer.domElement;
    canvas.addEventListener("pointerdown", handleViewerPointerDown);
    canvas.addEventListener("pointerup", handleViewerPointerUp);
}

function handleViewerPointerDown(evt) {
    if (evt.button !== 0) {
        return;
    }
    markerPointerState.isDown = true;
    markerPointerState.x = evt.clientX;
    markerPointerState.y = evt.clientY;
}

function handleViewerPointerUp(evt) {
    if (!markerPointerState.isDown || evt.button !== 0) {
        return;
    }
    markerPointerState.isDown = false;
    const dx = Math.abs(evt.clientX - markerPointerState.x);
    const dy = Math.abs(evt.clientY - markerPointerState.y);
    if (dx > 3 || dy > 3) {
        return;
    }
    performMarkerHitTest(evt.clientX, evt.clientY);
}

function performMarkerHitTest(clientX, clientY) {
    if (!state.markerObjects.length) {
        return;
    }
    const rect = renderer.domElement.getBoundingClientRect();
    pointer.x = ((clientX - rect.left) / rect.width) * 2 - 1;
    pointer.y = -((clientY - rect.top) / rect.height) * 2 + 1;
    raycaster.setFromCamera(pointer, camera);
    const hits = raycaster.intersectObjects(state.markerObjects, true);
    if (!hits.length) {
        return;
    }
    const hit = hits[0];
    let obj = hit.object;
    let marker = obj?.userData?.marker;
    while (!marker && obj && obj.parent) {
        obj = obj.parent;
        marker = obj.userData?.marker;
    }
    if (marker) {
        handleMarkerClick(marker);
    }
}

function handleGlobalKeydown(evt) {
    if (evt.key === "Escape") {
        triggerEscapeAction();
    }
}

function handleGlobalTouchEnd(evt) {
    const now = Date.now();
    if (now - lastTouchEndTs <= 300) {
        triggerEscapeAction();
        lastTouchEndTs = 0;
        return;
    }
    lastTouchEndTs = now;
}

function triggerEscapeAction() {
    clearDetectionFollow();
    resetToGlobalView({ initialView: true });
    if (isLive) {
        enterLiveGlobalView();
    } else if (isFusion) {
        enterFusionGlobalView();
    }
}



function loadPointCloudFromPly(url, options = {}) {
    const { flipX = false, flipY = false } = options;
    return new Promise((resolve, reject) => {
        const loader = new PLYLoader();
        loader.load(
            url,
            (geometry) => {
                const flipPlyY = Boolean(state.config?.flipPlyY);
                if (flipPlyY) {
                    geometry.scale(1, -1, 1);
                }
                if (flipX) {
                    geometry.scale(-1, 1, 1);
                }
                if (flipY) {
                    geometry.scale(1, -1, 1);
                }
                geometry.computeBoundingBox();
                geometry.computeBoundingSphere();
                let hasColor = Boolean(geometry.getAttribute("color"));
                if (!hasColor && state.globalColorLookup) {
                    hasColor = applyGlobalColorsToGeometry(geometry);
                }
                const material = new THREE.PointsMaterial({
                    size: 0.05,
                    vertexColors: hasColor,
                    color: hasColor ? 0xffffff : 0x4cc9f0,
                    transparent: true,
                    opacity: 0.95,
                });
                const mesh = new THREE.Points(geometry, material);
                mesh.visible = false;
                resolve(mesh);
            },
            undefined,
            (error) => reject(error)
        );
    });
}

async function loadVisiblePointsFromBinary(url, stride = 3, options = {}) {
    const { flipX = false, flipY = false } = options;
    const response = await fetch(`${url}?cacheBust=${Date.now()}`, { cache: "no-store" });
    if (!response.ok) {
        throw new Error(`${response.status} ${response.statusText}`);
    }
    const buffer = await response.arrayBuffer();
    const data = new Float32Array(buffer);
    if (!data.length) {
        throw new Error("empty visible cloud");
    }
    const step = Math.max(1, stride);
    const count = Math.floor(data.length / step);
    if (!count) {
        throw new Error("invalid visible stride");
    }
    const positions = new Float32Array(count * 3);
    for (let i = 0; i < count; i += 1) {
        const base = i * step;
        positions[i * 3 + 0] = data[base + 0] ?? 0;
        positions[i * 3 + 1] = data[base + 1] ?? 0;
        positions[i * 3 + 2] = data[base + 2] ?? 0;
    }
    if (flipX || flipY) {
        for (let i = 0; i < count; i += 1) {
            if (flipX) {
                positions[i * 3 + 0] = -positions[i * 3 + 0];
            }
            if (flipY) {
                positions[i * 3 + 1] = -positions[i * 3 + 1];
            }
        }
    }
    const geometry = new THREE.BufferGeometry();
    geometry.setAttribute("position", new THREE.BufferAttribute(positions, 3));
    let hasColor = false;
    if (state.globalColorLookup) {
        const colorArray = createColorArrayForPositions(positions);
        geometry.setAttribute("color", new THREE.BufferAttribute(colorArray, 3));
        hasColor = true;
    }
    geometry.computeBoundingBox();
    geometry.computeBoundingSphere();
    const material = new THREE.PointsMaterial({
        size: 0.05,
        color: hasColor ? 0xffffff : 0xf7b801,
        vertexColors: hasColor,
        transparent: true,
        opacity: 0.95,
    });
    const mesh = new THREE.Points(geometry, material);
    mesh.visible = false;
    return mesh;
}

function getDetectionColorText(det) {
    const rawLabel = typeof det?.color === "string"
        ? det.color.trim()
        : (typeof det?.color_label === "string"
            ? det.color_label.trim()
            : (typeof det?.colorLabel === "string" ? det.colorLabel.trim() : ""));
    if (rawLabel) {
        return rawLabel;
    }
    const rawHex = typeof det?.color_hex === "string"
        ? det.color_hex.trim()
        : (typeof det?.colorHex === "string" ? det.colorHex.trim() : "");
    if (rawHex) {
        return rawHex.startsWith("#") ? rawHex : `#${rawHex}`;
    }
    return "-";
}

function getDetectionCenter(det) {
    const centerArr = Array.isArray(det?.center) && det.center.length === 3 ? det.center : [0, 0, 0];
    return {
        x: Number(centerArr[0]) || 0,
        y: Number(centerArr[1]) || 0,
        z: Number(centerArr[2]) || 0,
    };
}

function getDetectionSpan(det) {
    if (Array.isArray(det?.scale) && det.scale.length === 3) {
        return Math.max(Number(det.scale[0]) || 0, Number(det.scale[1]) || 0, Number(det.scale[2]) || 0, 1) * 2;
    }
    const dims = [
        Number(det?.length) || 0,
        Number(det?.width) || 0,
        Number(det?.height) || 0,
    ];
    const span = Math.max(...dims, 6);
    return Number.isFinite(span) ? span : 12;
}

function formatDetectionListEntry(det, idx) { // 여기서 라벨에 띄우고 싶은 거 수정
    const center = Array.isArray(det.center) && det.center.length === 3
        ? det.center
        : [0, 0, 0];
<<<<<<< HEAD
    const trackText = det.track_id != null
        ? `track ${det.track_id}`
        : (det.cam != null ? `cam ${det.cam}` : `class ${det.class_id ?? "-"}`);
    const colorText = getDetectionColorText(det);
    return `#${idx + 1} | ${trackText} | x ${center[0].toFixed(2)} | y ${center[1].toFixed(2)} | color ${colorText}`;
}

function findFollowDetection(detections, target) {
    if (!Array.isArray(detections) || !detections.length || !target) {
        return null;
    }
    if (target.trackId != null) {
        const byTrack = detections.find((d) => d && d.track_id === target.trackId);
        if (byTrack) return byTrack;
    }
    if (target.cam != null) {
        const byCam = detections.find((d) => d && d.cam === target.cam);
        if (byCam) return byCam;
    }
    if (typeof target.index === "number" && detections[target.index]) {
        return detections[target.index];
    }
    return null;
}

function startDetectionFollow(det, index = null) {
    if (!det) {
        return;
    }
    const center = getDetectionCenter(det);
    const span = getDetectionSpan(det);
    let baseOffset = camera.position.clone().sub(controls.target);
    const desiredLen = Math.max(span * 1.2, 3);
    if (!Number.isFinite(baseOffset.length()) || baseOffset.length() < 0.5 || baseOffset.length() > desiredLen * 2.5) {
        baseOffset = new THREE.Vector3(span * 0.8, -span * 0.8, span * 0.6);
    } else {
        baseOffset.normalize().multiplyScalar(desiredLen);
        baseOffset.z = Math.max(baseOffset.z, span * 0.5);
    }
    if (state.followPanBackup === null) {
        state.followPanBackup = controls.enablePan;
    }
    controls.enablePan = false;
    state.followTarget = {
        trackId: det.track_id ?? null,
        cam: det.cam ?? null,
        index,
        offset: baseOffset.clone(),
        lastCenter: center,
    };
    controls.target.set(center.x, center.y, center.z);
    camera.position.copy(new THREE.Vector3(center.x, center.y, center.z).add(baseOffset));
    camera.up.set(0, 0, 1);
    camera.lookAt(controls.target);
}

function clearDetectionFollow() {
    state.followTarget = null;
    if (state.followPanBackup !== null) {
        controls.enablePan = state.followPanBackup;
        state.followPanBackup = null;
    }
}

function updateFollowOffset() {
    const follow = state.followTarget;
    if (!follow) {
        return;
    }
    follow.offset = camera.position.clone().sub(controls.target);
}

function updateDetectionFollowPose(detections) {
    const follow = state.followTarget;
    if (!follow) {
        return;
    }
    const match = findFollowDetection(detections, follow);
    if (!match) {
        clearDetectionFollow();
        return;
    }
    const center = getDetectionCenter(match);
    const offset = follow.offset || camera.position.clone().sub(controls.target);
    controls.target.set(center.x, center.y, center.z);
    camera.position.set(center.x + offset.x, center.y + offset.y, center.z + offset.z);
    camera.up.set(0, 0, 1);
    camera.lookAt(controls.target);
    follow.lastCenter = center;
=======
    const yaw = det.yaw_deg ?? det.yaw ?? 0;
    const tags = [];
    if (det.track_id != null) {
        tags.push(`track ${det.track_id}`);
    } else if (det.cam) {
        tags.push(`cam ${det.cam}`);
    } else if (det.class_id != null) {
        tags.push(`class ${det.class_id}`);
    }
    if (Array.isArray(det.sources) && det.sources.length) {
        tags.push(`src ${det.sources.join(",")}`);
    }
    if (det.score != null) {
        tags.push(`score ${(Number(det.score) || 0).toFixed(2)}`);
    }
    const colorInfo = getDetectionColorInfo(det);
    if (colorInfo) {
        const { label, hex } = colorInfo;
        const colorText = label && hex
            ? `${label} (${hex})`
            : (label || hex);
        if (colorText) {
            tags.push(`color ${colorText}`);
        }
    }
    const tagText = tags.join(" | ") || `class ${det.class_id ?? "-"}`;
    return `#${idx + 1} | ${tagText} | x ${center[0].toFixed(2)} | y ${center[1].toFixed(2)} | z ${center[2].toFixed(2)} | yaw ${Number(yaw).toFixed(1)}°`;
>>>>>>> 544a455f
}

init().catch((err) => console.error("Initialization error:", err));<|MERGE_RESOLUTION|>--- conflicted
+++ resolved
@@ -819,7 +819,6 @@
         detectionListEl.innerHTML = "";
         detections.forEach((det, idx) => {
             const li = document.createElement("li");
-<<<<<<< HEAD
             const btn = document.createElement("button");
             btn.type = "button";
             btn.textContent = formatDetectionListEntry(det, idx);
@@ -827,33 +826,31 @@
                 startDetectionFollow(det, idx);
             });
             li.appendChild(btn);
-=======
             li.textContent = formatDetectionListEntry(det, idx);
-
-            const colorInfo = getDetectionColorInfo(det);
-            if (colorInfo) {
-                const wrapper = document.createElement("span");
-                wrapper.style.display = "inline-flex";
-                wrapper.style.alignItems = "center";
-                wrapper.style.gap = "4px";
-                wrapper.style.marginLeft = "6px";
-                const swatch = document.createElement("span");
-                swatch.style.display = "inline-block";
-                swatch.style.width = "12px";
-                swatch.style.height = "12px";
-                swatch.style.borderRadius = "2px";
-                swatch.style.border = "1px solid rgba(255,255,255,0.4)";
-                swatch.style.backgroundColor = colorInfo.hex || "#000000";
-                swatch.title = colorInfo.hex || colorInfo.label;
-                wrapper.appendChild(swatch);
-                const labelSpan = document.createElement("span");
-                labelSpan.textContent = colorInfo.label || colorInfo.hex;
-                wrapper.appendChild(labelSpan);
-                li.appendChild(wrapper);
-            }
-
->>>>>>> 544a455f
-            detectionListEl.appendChild(li);
+            // 충돌코드?
+            // const colorInfo = getDetectionColorInfo(det);
+            // if (colorInfo) {
+            //     const wrapper = document.createElement("span");
+            //     wrapper.style.display = "inline-flex";
+            //     wrapper.style.alignItems = "center";
+            //     wrapper.style.gap = "4px";
+            //     wrapper.style.marginLeft = "6px";
+            //     const swatch = document.createElement("span");
+            //     swatch.style.display = "inline-block";
+            //     swatch.style.width = "12px";
+            //     swatch.style.height = "12px";
+            //     swatch.style.borderRadius = "2px";
+            //     swatch.style.border = "1px solid rgba(255,255,255,0.4)";
+            //     swatch.style.backgroundColor = colorInfo.hex || "#000000";
+            //     swatch.title = colorInfo.hex || colorInfo.label;
+            //     wrapper.appendChild(swatch);
+            //     const labelSpan = document.createElement("span");
+            //     labelSpan.textContent = colorInfo.label || colorInfo.hex;
+            //     wrapper.appendChild(labelSpan);
+            //     li.appendChild(wrapper);
+            // }
+
+            // detectionListEl.appendChild(li);
         });
     }
 
@@ -2420,7 +2417,6 @@
     const center = Array.isArray(det.center) && det.center.length === 3
         ? det.center
         : [0, 0, 0];
-<<<<<<< HEAD
     const trackText = det.track_id != null
         ? `track ${det.track_id}`
         : (det.cam != null ? `cam ${det.cam}` : `class ${det.class_id ?? "-"}`);
@@ -2510,35 +2506,19 @@
     camera.up.set(0, 0, 1);
     camera.lookAt(controls.target);
     follow.lastCenter = center;
-=======
-    const yaw = det.yaw_deg ?? det.yaw ?? 0;
-    const tags = [];
-    if (det.track_id != null) {
-        tags.push(`track ${det.track_id}`);
-    } else if (det.cam) {
-        tags.push(`cam ${det.cam}`);
-    } else if (det.class_id != null) {
-        tags.push(`class ${det.class_id}`);
-    }
-    if (Array.isArray(det.sources) && det.sources.length) {
-        tags.push(`src ${det.sources.join(",")}`);
-    }
-    if (det.score != null) {
-        tags.push(`score ${(Number(det.score) || 0).toFixed(2)}`);
-    }
-    const colorInfo = getDetectionColorInfo(det);
-    if (colorInfo) {
-        const { label, hex } = colorInfo;
-        const colorText = label && hex
-            ? `${label} (${hex})`
-            : (label || hex);
-        if (colorText) {
-            tags.push(`color ${colorText}`);
-        }
-    }
-    const tagText = tags.join(" | ") || `class ${det.class_id ?? "-"}`;
-    return `#${idx + 1} | ${tagText} | x ${center[0].toFixed(2)} | y ${center[1].toFixed(2)} | z ${center[2].toFixed(2)} | yaw ${Number(yaw).toFixed(1)}°`;
->>>>>>> 544a455f
+    // 충돌코드?
+    // const colorInfo = getDetectionColorInfo(det);
+    // if (colorInfo) {
+    //     const { label, hex } = colorInfo;
+    //     const colorText = label && hex
+    //         ? `${label} (${hex})`
+    //         : (label || hex);
+    //     if (colorText) {
+    //         tags.push(`color ${colorText}`);
+    //     }
+    // }
+    // const tagText = tags.join(" | ") || `class ${det.class_id ?? "-"}`;
+    // return `#${idx + 1} | ${tagText} | x ${center[0].toFixed(2)} | y ${center[1].toFixed(2)} | z ${center[2].toFixed(2)} | yaw ${Number(yaw).toFixed(1)}°`;
 }
 
 init().catch((err) => console.error("Initialization error:", err));