#!/usr/bin/env python3
# -*- coding: utf-8 -*-

import os
import cv2
import time
import math
import queue
import signal
import threading
import numpy as np
from pathlib import Path
from typing import Dict, Optional, Tuple, List
from collections import deque
from collections import defaultdict

from src.inference_lstm_onnx import (
    ONNXTemporalRunner,
    decode_predictions,          # evaluation_utils에서 import됨
    tiny_filter_on_dets,        # geometry_utils 경유
    apply_homography,
    poly_from_tri,
    draw_pred_only,
    draw_bev_visualization,
    write_bev_labels,
)
import ffmpeg
from collections import deque
import threading, sys

# --- 기존 SimpleRTSPStreamer 대신 사용 ---
import cv2, time, threading
import numpy as np
from collections import deque

# ==== 추가: 전송 유틸 ====
import threading, queue, time, shutil, requests, os
from pathlib import Path

import socket, json

# 테스트용 더미데이터 받아서 ㄱㄱ
import glob, cv2, time, threading
from collections import deque
from pathlib import Path

class ImageFolderStreamer:
    """
    dataset/cam1/*.jpg, dataset/cam2/*.jpg 같은 폴더를 1fps 등으로 재생.
    - camera_cfgs 입력 대신 cam_dirs: {camera_id: folder_path}
    - latest 프레임 1장만 유지 (get_latest와 인터페이스 동일)
    """
    def __init__(self, cam_dirs: dict, fps: float = 1.0, loop: bool = False):
        self.cam_dirs = cam_dirs              # {1: "dataset/cam1", 2:"dataset/cam2"}
        self.fps = max(0.01, float(fps))
        self.dt = 1.0 / self.fps
        self.loop = loop
        self.latest = {cid: deque(maxlen=1) for cid in self.cam_dirs.keys()}
        self._threads = []
        self._running = False

        # 각 카메라 파일 리스트 정렬
        self._filelists = {}
        for cid, d in self.cam_dirs.items():
            pats = []
            for ext in ("*.jpg","*.jpeg","*.png","*.bmp"):
                pats.extend(glob.glob(str(Path(d) / ext)))
            files = sorted(pats)
            if not files:
                print(f"[FolderStreamer] cam{cid} 이미지가 없습니다: {d}")
            self._filelists[cid] = files

    def start(self):
        if self._running: return
        self._running = True
        for cid in self.cam_dirs.keys():
            th = threading.Thread(target=self._reader, args=(cid,), daemon=True)
            th.start()
            self._threads.append(th)
        print("[FolderStreamer] started")

    def stop(self):
        self._running = False
        for th in self._threads:
            th.join(timeout=1.0)
        self._threads.clear()
        print("[FolderStreamer] stopped")

    def _reader(self, cid: int):
        files = self._filelists.get(cid, [])
        if not files:
            print(f"[FolderStreamer] cam{cid} 파일 없음; 종료")
            return
        idx = 0
        last = 0.0
        while self._running:
            now = time.time()
            if now - last < self.dt:
                time.sleep(0.005)
                continue
            last = now

            fp = files[idx]
            img = cv2.imread(fp)
            if img is None:
                print(f"[FolderStreamer] cam{cid} 읽기 실패: {fp}")
            else:
                dq = self.latest[cid]
                dq.clear(); dq.append(img)

            idx += 1
            if idx >= len(files):
                if self.loop:
                    idx = 0
                else:
                    print(f"[FolderStreamer] cam{cid} 재생 완료")
                    break
        print(f"[FolderStreamer] cam{cid} thread exit")

    def get_latest(self, cam_id: int):
        dq = self.latest.get(cam_id)
        return dq[-1] if dq and len(dq) else None


class UDPSender:
    def __init__(self, host: str, port: int, fmt: str = "json", max_bytes: int = 65000):
        """
        host: 수신 서버 IP (로컬 테스트면 127.0.0.1)
        port: 수신 UDP 포트
        fmt : 'json' | 'text'  (보낼 포맷)
        max_bytes: UDP 패킷 최대 크기(분할 전송용 한계)
        """
        self.addr = (host, int(port))
        self.fmt = fmt
        self.max_bytes = max_bytes
        self.sock = socket.socket(socket.AF_INET, socket.SOCK_DGRAM)

    def close(self):
        try: self.sock.close()
        except: pass

    def _pack_json(self, cam_id: int, ts: float, fname: str, bev_dets):
        """
        bev_dets 항목 예시(필요 최소 필드만): 
        [{"center":[x,y],"length":L,"width":W,"yaw":deg,"score":s}, ...]
        """
        msg = {
            "type": "bev_labels",
            "camera_id": cam_id,
            "timestamp": ts,
            "filename": fname,
            "items": [
                {
                    "center": [float(d["center"][0]), float(d["center"][1])],
                    "length": float(d["length"]),
                    "width": float(d["width"]),
                    "yaw": float(d["yaw"]),
                    "score": float(d["score"]),
                } for d in bev_dets
            ],
        }
        return json.dumps(msg, ensure_ascii=False).encode("utf-8")

    def _pack_text(self, cam_id: int, ts: float, fname: str, bev_txt_path: str):
        """
        기존 bev_labels/*.txt 파일 내용 라인 그대로 보내기 (라벨 파서가 이미 있다면 이게 편함)
        첫 줄에 메타를 붙이고, 그 다음 줄부터 라벨 라인을 붙여 보냄.
        """
        lines = []
        try:
            with open(bev_txt_path, "r", encoding="utf-8") as f:
                lines = [ln.rstrip("\n") for ln in f]
        except Exception:
            pass
        header = f"# cam_id={cam_id} ts={ts} file={Path(bev_txt_path).name}"
        payload = "\n".join([header] + lines)
        return payload.encode("utf-8")

    def send(self, cam_id: int, ts: float, bev_txt_path: str, bev_dets=None):
        """
        fmt='json'이면 파싱된 bev_dets를 JSON으로,
        fmt='text'면 bev_labels 텍스트 파일 내용을 그대로 보냄.
        큰 페이로드는 조각내서 순차 전송(간단한 분할 헤더 포함).
        """
        fname = Path(bev_txt_path).name
        if self.fmt == "json":
            payload = self._pack_json(cam_id, ts, fname, bev_dets or [])
        else:
            payload = self._pack_text(cam_id, ts, fname, bev_txt_path)

        # 필요 시 분할 전송(간단한 프레이밍)
        if len(payload) <= self.max_bytes:
            self.sock.sendto(payload, self.addr)
            return

        chunk_id = os.urandom(4).hex()
        total = (len(payload) + self.max_bytes - 1) // self.max_bytes
        for idx in range(total):
            part = payload[idx*self.max_bytes:(idx+1)*self.max_bytes]
            # 1줄짜리 헤더: chunk_id,total,idx\n + part
            prefix = f"CHUNK {chunk_id} {total} {idx}\n".encode("utf-8")
            self.sock.sendto(prefix + part, self.addr)


class OpenCVRTSPStreamer: # 오픈cvRTSPStreamer:
    """
    OpenCV VideoCapture 기반 RTSP 스트리머.
    - 카메라별 paths를 순차 시도
    - 최신 프레임 1장만 유지
    - ffmpeg 설치/파이프 이슈 우회
    """
    def __init__(self, camera_cfgs, transport="tcp"):
        self.cfgs = camera_cfgs
        self.latest = {c["camera_id"]: deque(maxlen=1) for c in self.cfgs}
        self._threads = []
        self._caps = {}
        self._running = False
        self.transport = transport  # "tcp" / "udp" (OpenCV에서는 URL에 영향 적음)

    def _urls(self, cfg):
        user, pw = cfg.get("username",""), cfg.get("password","")
        auth = f"{user}:{pw}@" if (user or pw) else ""
        ip, port = cfg["ip"], cfg.get("port", 554)
        # 카메라별 후보 경로
        paths = cfg.get("paths", ["/stream1","/stream2"])
        return [f"rtsp://{auth}{ip}:{port}{p}" for p in paths]

    def _open_cap(self, url):
        cap = cv2.VideoCapture(url, cv2.CAP_FFMPEG)
        # 지연 줄이기 위한 힌트(드라이버/빌드에 따라 무시될 수 있음)
        cap.set(cv2.CAP_PROP_BUFFERSIZE, 1)
        cap.set(cv2.CAP_PROP_FOURCC, cv2.VideoWriter_fourcc(*"H264"))
        return cap

    def _reader(self, cfg):
        cam_id = cfg["camera_id"]
        urls = self._urls(cfg)

        while self._running:
            cap = None
            for i, url in enumerate(urls):
                print(f"[Cam{cam_id}] Try(OpenCV): {url}")
                cap = self._open_cap(url)
                # isOpened가 True여도 첫 read가 실패하는 경우가 있어 바로 테스트
                ok, frame = cap.read()
                if ok and frame is not None:
                    self._caps[cam_id] = cap
                    self.latest[cam_id].clear(); self.latest[cam_id].append(frame)
                    h, w = frame.shape[:2]
                    print(f"[Cam{cam_id}] ✅ connected (OpenCV) {w}x{h} @ {url}")
                    break
                else:
                    print(f"[Cam{cam_id}] ❌ failed: {url}")
                    cap.release()
                    cap = None
                    time.sleep(0.2)

            if cap is None:
                print(f"[Cam{cam_id}] all URLs failed. retry soon...")
                time.sleep(1.0)
                continue

            # streaming loop
            last_t, n = time.time(), 0
            while self._running:
                ok, frame = cap.read()
                if not ok or frame is None:
                    print(f"[Cam{cam_id}] stream ended. reconnect...")
                    break
                dq = self.latest[cam_id]
                dq.clear(); dq.append(frame)
                n += 1
                now = time.time()
                if now - last_t >= 5.0:
                    fps = n / (now - last_t)
                    print(f"[Cam{cam_id}] fps≈{fps:.2f}")
                    last_t, n = now, 0

            try:
                cap.release()
            except Exception:
                pass
            self._caps.pop(cam_id, None)
            time.sleep(0.3)

        print(f"[Cam{cam_id}] reader exit")

    def start(self):
        if self._running: return
        self._running = True
        for cfg in self.cfgs:
            th = threading.Thread(target=self._reader, args=(cfg,), daemon=True)
            th.start()
            self._threads.append(th)
        print("[Streamer(OpenCV)] started")

    def stop(self):
        self._running = False
        for th in self._threads:
            th.join(timeout=1.0)
        for cap in list(self._caps.values()):
            try: cap.release()
            except Exception: pass
        self._threads.clear(); self._caps.clear()
        print("[Streamer(OpenCV)] stopped")

    def get_latest(self, cam_id):
        dq = self.latest.get(cam_id)
        return dq[-1] if dq and len(dq) else None

# ===================== H 로더 (카메라 ID 기준 파일) =====================
def load_H_for_cam(calib_dir: str, cam_id: int) -> Optional[np.ndarray]:
    """
    calib_dir 안에서 cam{cam_id}.txt / .npy / .csv 등 찾기
    """
    base_candidates = [f"cam{cam_id}", f"{cam_id}"]
    for stem in base_candidates:
        for ext in (".txt",".npy",".csv"):
            p = Path(calib_dir) / (stem + ext)
            if p.is_file():
                try:
                    if p.suffix == ".npy":
                        H = np.load(p)
                    else:
                        H = np.loadtxt(p)
                    H = np.asarray(H, dtype=np.float64)
                    if H.size == 9:
                        H = H.reshape(3,3)
                    if H.shape == (3,3):
                        return H
                except Exception:
                    pass
    return None

# ===================== 실시간 추론 파이프라인 =====================
class EdgeInfer:
    def __init__(
        self,
        weights_path: str,
        output_root: str,
        img_size: Tuple[int,int] = (864, 1536),
        strides: Tuple[float,...] = (8,16,32),
        conf: float = 0.80,
        nms_iou: float = 0.20,
        topk: int = 50,
        score_mode: str = "obj*cls",
        bev_scale: float = 1.0,
        calib_dir: Optional[str] = None,
        use_cuda: bool = True,
        # sender=None,
        udp_sender=None,
    ):
        # self.sender = sender
        self.H_infer, self.W_infer = img_size
        self.strides = list(strides)
        self.conf = conf
        self.nms_iou = nms_iou
        self.topk = topk
        self.score_mode = score_mode
        self.bev_scale = bev_scale
        self.calib_dir = calib_dir
        os.makedirs(output_root, exist_ok=True)
        self.out_root = output_root
        self.udp_sender = udp_sender

        providers = ["CUDAExecutionProvider","CPUExecutionProvider"] if use_cuda else ["CPUExecutionProvider"]
        # 카메라별 LSTM state 유지 → runner를 카메라별로
        self.runners: Dict[int, ONNXTemporalRunner] = {}
        self.H_cache: Dict[int, Optional[np.ndarray]] = {}

        # 카메라별 출력 폴더
        self.out_dirs: Dict[int, Dict[str,str]] = {}

        self.weights_path = weights_path
        print("[EdgeInfer] ready.")

    def _ensure_runner(self, cam_id: int):
        if cam_id in self.runners:
            return
        runner = ONNXTemporalRunner(
            self.weights_path,
            providers=("CUDAExecutionProvider","CPUExecutionProvider"),
            state_stride_hint=32,
            default_hidden_ch=256,
        )
        self.runners[cam_id] = runner

        # 폴더 준비
        cam_root = os.path.join(self.out_root, f"cam{cam_id}")
        dirs = {
            "img":  os.path.join(cam_root, "images"),
            "lab":  os.path.join(cam_root, "labels"),
            "bev_img": os.path.join(cam_root, "bev_images"),
            "bev_lab": os.path.join(cam_root, "bev_labels"),
        }
        for d in dirs.values(): os.makedirs(d, exist_ok=True)
        self.out_dirs[cam_id] = dirs

        # H 로딩
        if self.calib_dir:
            self.H_cache[cam_id] = load_H_for_cam(self.calib_dir, cam_id)
            if self.H_cache[cam_id] is None:
                print(f"[EdgeInfer] WARN: cam{cam_id} H not found in {self.calib_dir}")
        else:
            self.H_cache[cam_id] = None

    def process_frame(self, cam_id: int, frame_bgr: np.ndarray, stamp: float):
        self._ensure_runner(cam_id)
        runner = self.runners[cam_id]
        dirs = self.out_dirs[cam_id]
        H_img, W_img = frame_bgr.shape[:2]

        # resize + normalize
        img_bgr = cv2.resize(frame_bgr, (self.W_infer, self.H_infer), interpolation=cv2.INTER_LINEAR)
        img_rgb = cv2.cvtColor(img_bgr, cv2.COLOR_BGR2RGB)
        x = img_rgb.transpose(2,0,1).astype(np.float32) / 255.0
        x = np.expand_dims(x, 0)

        # 추론
        outs = runner.forward(x)
        dets = decode_predictions(
            outs, self.strides,
            clip_cells=None,
            conf_th=self.conf, nms_iou=self.nms_iou, topk=self.topk,
            score_mode=self.score_mode, use_gpu_nms=True
        )[0]
        dets = tiny_filter_on_dets(dets, min_area=20.0, min_edge=3.0)

        # 저장 이름 (타임스탬프 기반)
        name = f"{int(stamp*1000):013d}.jpg"
        save_img = os.path.join(dirs["img"], name)
        save_txt = os.path.join(dirs["lab"], Path(name).with_suffix(".txt").name)

        # 시각화 + 2D 라벨(원본 이미지 크기 기준 좌표)
<<<<<<< HEAD
        img, _= draw_pred_only(
=======
        result_img = draw_pred_only(
>>>>>>> f0bc052e
            image_bgr=img_bgr, dets=dets,
            save_path_img=save_img, save_path_txt=save_txt,
            W=self.W_infer, H=self.H_infer, W0=W_img, H0=H_img
        )

        # ===== BEV =====
        H_img2ground = self.H_cache.get(cam_id)
        if H_img2ground is not None:
            # draw_pred_only가 원본 좌표로 변환한 삼각형을 반환하니,
            # 원본 해상도 기준으로 다시 읽어오자
            # (draw_pred_only 안에서 반환 리스트가 tri_orig_list 형태였음)
            # → 여기선 파일을 다시 읽지 않고, 동일 로직을 한 번 더 수행
            tri_orig_list: List[np.ndarray] = []
            sx, sy = float(W_img)/float(self.W_infer), float(H_img)/float(self.H_infer)
            for d in dets:
                tri = np.asarray(d["tri"], dtype=np.float32).copy()
                tri[:, 0] *= sx; tri[:, 1] *= sy
                tri_orig_list.append(tri)

            bev_dets = []
            if tri_orig_list:
                pred_stack_orig = np.asarray(tri_orig_list, dtype=np.float64)
                tris_bev = apply_homography(pred_stack_orig, H_img2ground) * float(self.bev_scale)
                for d, tri_bev in zip(dets, tris_bev):
                    if not np.all(np.isfinite(tri_bev)): continue
                    poly_bev = poly_from_tri(tri_bev)
                    # 길이/너비/각도
                    p0, p1, p2 = tri_bev
                    front_center = (p1 + p2) / 2.0
                    yaw = math.degrees(math.atan2((front_center - p0)[1], (front_center - p0)[0]))
                    yaw = (yaw + 180) % 360 - 180
                    # 평행사변형 4점에서 길이/너비 근사
                    edges = [np.linalg.norm(poly_bev[(i+1)%4]-poly_bev[i]) for i in range(4)]
                    length, width = float(max(edges)), float(min(edges))
                    center = poly_bev.mean(axis=0)

                    bev_dets.append({
                        "score": float(d["score"]),
                        "tri": tri_bev,
                        "poly": poly_bev,
                        "center": (float(center[0]), float(center[1])),
                        "length": length,
                        "width": width,
                        "yaw": float(yaw),
                        "front_edge": (p1, p2),
                    })

            # 저장
            bev_img = os.path.join(dirs["bev_img"], name)
            draw_bev_visualization(bev_dets, None, bev_img, f"cam{cam_id} | Pred BEV")
            bev_lab = os.path.join(dirs["bev_lab"], Path(name).with_suffix(".txt").name)
            write_bev_labels(bev_lab, bev_dets)

            # if hasattr(self, "sender") and self.sender:
            #     self.sender.enqueue(bev_lab, cam_id, stamp)
            if self.udp_sender is not None:
                try:
                    self.udp_sender.send(cam_id, stamp, bev_lab, bev_dets)
                except Exception as e:
                    print(f"[UDP] send error: {e}")
<<<<<<< HEAD
            
        return img
=======
        return result_img
>>>>>>> f0bc052e

# ===================== 메인 (스트리머와 결합) =====================
def main():
    import argparse
    ap = argparse.ArgumentParser("Realtime Edge Infer")
    ap.add_argument("--weights", required=True, type=str)
    ap.add_argument("--output-dir", default="./inference_results_realtime", type=str)
    ap.add_argument("--img-size", default="864,1536", type=str)
    ap.add_argument("--strides", default="8,16,32", type=str)
    ap.add_argument("--conf", default=0.30, type=float)
    ap.add_argument("--nms-iou", default=0.20, type=float)
    ap.add_argument("--topk", default=50, type=int)
    ap.add_argument("--score-mode", default="obj*cls", choices=["obj","cls","obj*cls"])
    ap.add_argument("--bev-scale", default=1.0, type=float)
    ap.add_argument("--calib-dir", default="./calib", type=str)
    ap.add_argument("--every-n", default=2, type=int, help="프레임 N개마다 1회 추론")
    ap.add_argument("--transport", default="tcp", choices=["tcp","udp"])
    ap.add_argument("--no-gui", action="store_true")
    ap.add_argument("--udp-enable", action="store_true",
                    help="BEV 라벨을 UDP로 실시간 전송")
    ap.add_argument("--udp-host", default="127.0.0.1",
                    help="수신 서버 IP (동일 PC 테스트면 127.0.0.1)")
    ap.add_argument("--udp-port", type=int, default=50050,
                    help="수신 UDP 포트 (예: 50050)")
    ap.add_argument("--udp-format", choices=["json","text"], default="json",
                    help="UDP 페이로드 포맷 (json: 구조화, text: bev_labels 그대로)")
    ap.add_argument("--dummy-cam-dirs",
                default="",
                help="더미데이터 테스트: 예) cam1=dataset/cam1,cam2=dataset/cam2")
    ap.add_argument("--dummy-fps", type=float, default=1.0,
                    help="폴더 재생 FPS (기본 1)")
    ap.add_argument("--dummy-loop", action="store_true",
                    help="폴더 끝나면 반복 재생")
    args = ap.parse_args()

    H, W = map(int, args.img_size.split(","))
    strides = tuple(float(s) for s in args.strides.split(","))

    # UDP 전송기 생성
    udp_sender = None
    if args.udp_enable:
        udp_sender = UDPSender(args.udp_host, args.udp_port, fmt=args.udp_format)

    # 카메라 설정(예시: IP/계정/경로 후보) 근데 이거 직접 찾으셔야돼 이게 맞나??
    camera_cfgs = [
        {"camera_id": 1, "ip": "192.168.0.3", "port": 554, "username": "admin", "password": "zjsxmfhf"},
        {"camera_id": 2, "ip": "192.168.0.4", "port": 554, "username": "admin", "password": "zjsxmfhf"},
    ]

    streamer = None
    if args.dummy_cam_dirs:
        cam_dirs = {}
        for tok in args.dummy_cam_dirs.split(","):
            tok = tok.strip()
            if not tok: continue
            name, path = tok.split("=")
            name = name.strip().lower()
            cid = 1 if name.endswith("1") else (2 if name.endswith("2") else int(name.replace("cam","")))
            cam_dirs[cid] = path.strip()
        streamer = ImageFolderStreamer(cam_dirs=cam_dirs, fps=args.dummy_fps, loop=args.dummy_loop)
    else:
        streamer = OpenCVRTSPStreamer(camera_cfgs, transport=args.transport)

    streamer.start()
    if args.dummy_cam_dirs:
        active_cam_ids = sorted(cam_dirs.keys())  
    else:
        active_cam_ids = [cfg["camera_id"] for cfg in camera_cfgs]
    counters = defaultdict(int)

    infer = EdgeInfer(
        weights_path=args.weights,
        output_root=args.output_dir,
        img_size=(H, W),
        strides=strides,
        conf=args.conf, nms_iou=args.nms_iou, topk=args.topk,
        score_mode=args.score_mode, bev_scale=args.bev_scale,
        calib_dir=args.calib_dir, use_cuda=True,
        udp_sender=udp_sender,  
    )

    # GUI 여부
    def gui_available() -> bool:
        try:
            cv2.namedWindow("TEST"); cv2.destroyWindow("TEST")
            print("GUI 사용 가능")
            return True
        except Exception:
            print("GUI 사용 불가")
            return False
    USE_GUI = (not args.no_gui) and gui_available()

    print("[Main] running. Press Ctrl+C to stop.")
    running = True

    def _sigint(_1,_2):
        nonlocal running
        running = False
    signal.signal(signal.SIGINT, _sigint)

    try:
        while running:
            now = time.time()
            for cam_id in active_cam_ids:

                frame = streamer.get_latest(cam_id)
                if frame is None:
                    # print(f"[Main] cam{cam_id} 프레임 없ㄷ다")
                    continue

                # if USE_GUI:
                #     window_name = f"cam{cam_id}"
                #     cv2.namedWindow(window_name, cv2.WINDOW_NORMAL)  # 창 크기 조절 허용
                #     cv2.resizeWindow(window_name, 640, 360)          # 원하는 크기 (가로 x 세로)
                #     cv2.imshow(window_name, frame)
                #     print("뿌림")
                #     # cv2.imshow(f"cam{cam_id}", frame)
                #     if (cam_id == camera_cfgs[0]["camera_id"]) and (cv2.waitKey(1) & 0xFF) == 27:
                #         running = False; break

                counters[cam_id] += 1
                if counters[cam_id] % max(1, args.every_n) != 0:
                    continue

                # 추론
                img = infer.process_frame(cam_id, frame, now)
<<<<<<< HEAD

                # if USE_GUI and img:
                #     window_name = f"cam{cam_id}"
                #     cv2.namedWindow(window_name, cv2.WINDOW_NORMAL)  # 창 크기 조절 허용
                #     cv2.resizeWindow(window_name, 640, 360)          # 원하는 크기 (가로 x 세로)
                #     cv2.imshow(window_name, img)
                #     # cv2.imshow(f"cam{cam_id}", img)
                #     if (cam_id == camera_cfgs[0]["camera_id"]) and (cv2.waitKey(1) & 0xFF) == 27:
                #         running = False; break
                if USE_GUI and img is not None:
                    window_name = f"cam{cam_id}"
                    cv2.namedWindow(window_name, cv2.WINDOW_NORMAL)
                    cv2.resizeWindow(window_name, 1600, 900)
                    cv2.imshow(window_name, img)
                    if (cam_id == camera_cfgs[0]["camera_id"]) and (cv2.waitKey(1) & 0xFF) == 27:
                        running = False
                        break

                


=======
                if USE_GUI and img:
                    cv2.namedWindow(window_name, cv2.WINDOW_NORMAL)  # 창 크기 조절 허용
                    cv2.resizeWindow(window_name, 640, 360)          # 원하는 크기 (가로 x 세로)
                    cv2.imshow(window_name, img)
                    
>>>>>>> f0bc052e
            time.sleep(0.002)
            if args.dummy_cam_dirs:
                no_frames = all(streamer.get_latest(cid) is None for cid in active_cam_ids)
                if no_frames:
                    running = False
    finally:
        streamer.stop()
        if udp_sender: udp_sender.close()
        if USE_GUI:
            try: cv2.destroyAllWindows()
            except Exception: pass
        print("[Main] stopped.")

if __name__ == "__main__":
    main()<|MERGE_RESOLUTION|>--- conflicted
+++ resolved
@@ -432,12 +432,8 @@
         save_txt = os.path.join(dirs["lab"], Path(name).with_suffix(".txt").name)
 
         # 시각화 + 2D 라벨(원본 이미지 크기 기준 좌표)
-<<<<<<< HEAD
         img, _= draw_pred_only(
-=======
-        result_img = draw_pred_only(
->>>>>>> f0bc052e
-            image_bgr=img_bgr, dets=dets,
+        image_bgr=img_bgr, dets=dets,
             save_path_img=save_img, save_path_txt=save_txt,
             W=self.W_infer, H=self.H_infer, W0=W_img, H0=H_img
         )
@@ -497,12 +493,8 @@
                     self.udp_sender.send(cam_id, stamp, bev_lab, bev_dets)
                 except Exception as e:
                     print(f"[UDP] send error: {e}")
-<<<<<<< HEAD
-            
+       
         return img
-=======
-        return result_img
->>>>>>> f0bc052e
 
 # ===================== 메인 (스트리머와 결합) =====================
 def main():
@@ -629,7 +621,7 @@
 
                 # 추론
                 img = infer.process_frame(cam_id, frame, now)
-<<<<<<< HEAD
+
 
                 # if USE_GUI and img:
                 #     window_name = f"cam{cam_id}"
@@ -649,15 +641,6 @@
                         break
 
                 
-
-
-=======
-                if USE_GUI and img:
-                    cv2.namedWindow(window_name, cv2.WINDOW_NORMAL)  # 창 크기 조절 허용
-                    cv2.resizeWindow(window_name, 640, 360)          # 원하는 크기 (가로 x 세로)
-                    cv2.imshow(window_name, img)
-                    
->>>>>>> f0bc052e
             time.sleep(0.002)
             if args.dummy_cam_dirs:
                 no_frames = all(streamer.get_latest(cid) is None for cid in active_cam_ids)
